--- conflicted
+++ resolved
@@ -55,21 +55,9 @@
                 ellipsoid,
                 ellipsoid.cartographicToCartesian(Cesium.Cartographic.fromDegrees(-90.0, 35.0)),
                 400000.0),
-            material : Cesium.Material.fromType(scene.getContext(), Cesium.Material.TyeDyeType)
+            material : Cesium.Material.fromType(Cesium.Material.TyeDyeType)
         }));
         Sandcastle.declare(circle2); // For highlighting on mouseover in Sandcastle.
-<<<<<<< HEAD
-=======
-        circle2.setPositions(
-                Cesium.Shapes.computeCircleBoundary(
-                        ellipsoid,
-                        ellipsoid.cartographicToCartesian(Cesium.Cartographic.fromDegrees(-90.0, 35.0)),
-                        400000.0));
-
-        // Any polygon-compatible material can be used
-        circle2.material = Cesium.Material.fromType(Cesium.Material.TyeDyeType);
-        primitives.add(circle2);
->>>>>>> f83b9e4f
 
         // Fill an ellipse
         var ellipse = primitives.add(new Cesium.Polygon({
