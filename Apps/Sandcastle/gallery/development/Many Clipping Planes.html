--- conflicted
+++ resolved
@@ -250,15 +250,6 @@
               );
               tileset.modelMatrix = Cesium.Matrix4.fromTranslation(translation);
 
-<<<<<<< HEAD
-        var radius = boundingSphere.radius;
-        viewer.camera.viewBoundingSphere(boundingSphere, new Cesium.HeadingPitchRange(0.5, -0.2, radius * 4.0));
-        viewer.camera.lookAtTransform(Cesium.Matrix4.IDENTITY);
-    }).catch(function(error) {
-        throw(error);
-    });
-}
-=======
               var radius = boundingSphere.radius;
               viewer.camera.viewBoundingSphere(
                 boundingSphere,
@@ -266,11 +257,10 @@
               );
               viewer.camera.lookAtTransform(Cesium.Matrix4.IDENTITY);
             })
-            .otherwise(function (error) {
+            .catch(function (error) {
               throw error;
             });
         }
->>>>>>> 2fd0e8f7
 
         loadModel(modelUrl);
 
