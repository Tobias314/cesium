--- conflicted
+++ resolved
@@ -78,17 +78,10 @@
 
         var camera = scene.getCamera();
         camera.transform = transform;
-<<<<<<< HEAD
-        
-        // View in east-north-up frame
-        var controller = scene.getCameraMouseController();
-        controller.constrainedAxis = Cesium.Cartesian3.UNIT_Z;
-=======
         camera.controller.constrainedAxis = Cesium.Cartesian3.UNIT_Z;
         
         // View in east-north-up frame
         var controller = scene.getCameraMouseController();
->>>>>>> 45d9d907
         controller.setEllipsoid(Cesium.Ellipsoid.UNIT_SPHERE);
 
         // Zoom in
