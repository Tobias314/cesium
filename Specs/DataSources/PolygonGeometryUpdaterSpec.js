--- conflicted
+++ resolved
@@ -421,13 +421,8 @@
         var listener = jasmine.createSpy('listener');
         updater.geometryChanged.addEventListener(listener);
 
-<<<<<<< HEAD
-        entity.polygon.positions = new ConstantProperty([]);
+        entity.polygon.hierarchy = new ConstantProperty([]);
         expect(listener.calls.count()).toEqual(1);
-=======
-        entity.polygon.hierarchy = new ConstantProperty([]);
-        expect(listener.callCount).toEqual(1);
->>>>>>> 9f5fa6a2
 
         entity.polygon.height = new ConstantProperty(82);
         expect(listener.calls.count()).toEqual(2);
@@ -435,13 +430,8 @@
         entity.availability = new TimeIntervalCollection();
         expect(listener.calls.count()).toEqual(3);
 
-<<<<<<< HEAD
-        entity.polygon.positions = undefined;
+        entity.polygon.hierarchy = undefined;
         expect(listener.calls.count()).toEqual(4);
-=======
-        entity.polygon.hierarchy = undefined;
-        expect(listener.callCount).toEqual(4);
->>>>>>> 9f5fa6a2
 
         //Since there's no valid geometry, changing another property should not raise the event.
         entity.polygon.height = undefined;
