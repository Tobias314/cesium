--- conflicted
+++ resolved
@@ -104,15 +104,6 @@
         }).toThrow();
     });
 
-<<<<<<< HEAD
-    it('throws if balloonedObject property already added by another mixin.', function() {
-        var viewer = new Viewer(container);
-        viewer.balloonedObject = true;
-        expect(function() {
-            viewer.extend(viewerDynamicObjectMixin);
-        }).toThrow();
-        viewer.destroy();
-=======
     it('adds onObjectTracked event', function() {
         viewer = new Viewer(container);
         viewer.extend(viewerDynamicObjectMixin);
@@ -140,7 +131,13 @@
 
             viewer.onObjectTracked.removeEventListener(spyListener);
         });
-
->>>>>>> b66679cc
+    });
+    it('throws if balloonedObject property already added by another mixin.', function() {
+        var viewer = new Viewer(container);
+        viewer.balloonedObject = true;
+        expect(function() {
+            viewer.extend(viewerDynamicObjectMixin);
+        }).toThrow();
+        viewer.destroy();
     });
 });