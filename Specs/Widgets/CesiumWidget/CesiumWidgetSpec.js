--- conflicted
+++ resolved
@@ -175,20 +175,10 @@
         }).toThrowDeveloperError();
     });
 
-<<<<<<< HEAD
-    it('raises renderLoopError and stops the render loop when render throws', function() {
-        widget = new CesiumWidget(container);
-        expect(widget.useDefaultRenderLoop).toEqual(true);
-
-        var spyListener = jasmine.createSpy('listener');
-        widget.renderLoopError.addEventListener(spyListener);
-
-=======
     it('stops the render loop when render throws', function() {
         widget = new CesiumWidget(container);
         expect(widget.useDefaultRenderLoop).toEqual(true);
 
->>>>>>> b04405d7
         var error = 'foo';
         widget.scene.primitives.update = function() {
             throw error;
@@ -240,36 +230,4 @@
             expect(widget._element.querySelector('.cesium-widget-errorPanel')).toBeNull();
         });
     });
-
-    it('raises the preRender event prior to rendering', function() {
-        widget = new CesiumWidget(container);
-
-        var preRenderInvocations = 0;
-        widget.preRender.addEventListener(function() {
-            ++preRenderInvocations;
-        });
-
-        widget.resize();
-        widget.render();
-
-        expect(preRenderInvocations).toBe(1);
-
-        widget.destroy();
-    });
-
-    it('raises the postRender event after rendering', function() {
-        widget = new CesiumWidget(container);
-
-        var postRenderInvocations = 0;
-        widget.postRender.addEventListener(function() {
-            ++postRenderInvocations;
-        });
-
-        widget.resize();
-        widget.render();
-
-        expect(postRenderInvocations).toBe(1);
-
-        widget.destroy();
-    });
 }, 'WebGL');