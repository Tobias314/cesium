/*global define*/
define(function() {
    "use strict";

    /**
     * Represents a command to the renderer for drawing.
     *
     * @alias DrawCommand
     * @constructor
     *
<<<<<<< HEAD
     * @param {Object}[owner=undefined] The object who created this command.
=======
     * @see ClearCommand
     * @see PassState
>>>>>>> aecc138c
     */
    var DrawCommand = function(owner) {
        /**
         * The bounding volume of the geometry.  This is used for culling and frustum selection.
         * <p>
         * For best rendering performance, use the tightest possible bounding volume.  Although
         * <code>undefined</code> is allowed, always try to provide a bounding volume to
         * allow the tightest possible near and far planes to be computed for the scene, and
         * minimize the number of frustums needed.
         * </p>
         *
         * @type Object
         *
         * @default undefined
         *
         * @see DrawCommand#debugShowBoundingVolume
         */
        this.boundingVolume = undefined;

        /**
         * The transformation from the geometry in model space to world space.
         * <p>
         * When <code>undefined</code>, the geometry is assumed to be defined in world space.
         * </p>
         *
         * @type Matrix4
         *
         * @default undefined
         */
        this.modelMatrix = undefined;

        /**
         * The type of geometry in the vertex array.
         *
         * @type PrimitiveType
         *
         * @default undefined
         */
        this.primitiveType = undefined;

        /**
         * The vertex array.
         *
         * @type VertexArray
         *
         * @default undefined
         */
        this.vertexArray = undefined;

        /**
         * The number of vertices to draw in the vertex array.
         *
         * @type Number
         *
         * @default undefined
         */
        this.count = undefined;

        /**
         * The offset to start drawing in the vertex array.
         *
         * @type Number
         *
         * @default undefined
         */
        this.offset = undefined;

        /**
         * The shader program to apply.
         *
         * @type ShaderProgram
         *
         * @default undefined
         */
        this.shaderProgram = undefined;

        /**
         * An object with functions whose names match the uniforms in the shader program
         * and return values to set those uniforms.
         *
         * @type Object
         *
         * @default undefined
         */
        this.uniformMap = undefined;

        /**
         * The render state.
         *
         * @type Object
         *
         * @default undefined
         *
         * @see Context#createRenderState
         */
        this.renderState = undefined;

        /**
         * The framebuffer to draw to.
         *
         * @type Framebuffer
         *
         * @default undefined
         */
        this.framebuffer = undefined;

        /**
         * Specifies if this command is only to be executed in the frustum closest
         * to the eye containing the bounding volume. Defaults to <code>false</code>.
         *
         * @type Boolean
         *
         * @default false
         */
        this.executeInClosestFrustum = false;

        /**
         * The object who created this command.  This is useful for debugging command
         * execution; it allows you to see who created a command when you only have a
         * reference to the command, and can be used to selectively execute commands
         * with {@link Scene#debugCommandFilter}.
         *
         * @type Object
         *
         * @default undefined
         *
         * @see Scene#debugCommandFilter
         */
        this.owner = owner;

        /**
         * This property is for debugging only; it is not for production use nor is it optimized.
         * <p>
         * Draws the {@link DrawCommand#boundingVolume} for this command, assuming it is a sphere, when the command executes.
         * </p>
         *
         * @type Boolean
         *
         * @default false
         *
         * @see DrawCommand#boundingVolume
         */
        this.debugShowBoundingVolume = false;
    };

    /**
     * Executes the draw command.
     *
     * @memberof DrawCommand
     *
     * @param {Context} context The renderer context in which to draw.
     * @param {PassState} [passState] TBA.
     */
    DrawCommand.prototype.execute = function(context, passState) {
        context.draw(this, passState);
    };

    return DrawCommand;
});<|MERGE_RESOLUTION|>--- conflicted
+++ resolved
@@ -8,12 +8,8 @@
      * @alias DrawCommand
      * @constructor
      *
-<<<<<<< HEAD
-     * @param {Object}[owner=undefined] The object who created this command.
-=======
      * @see ClearCommand
      * @see PassState
->>>>>>> aecc138c
      */
     var DrawCommand = function(owner) {
         /**
