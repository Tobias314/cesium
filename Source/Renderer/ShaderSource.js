--- conflicted
+++ resolved
@@ -2,22 +2,14 @@
         '../Core/defaultValue',
         '../Core/defined',
         '../Core/DeveloperError',
-<<<<<<< HEAD
-        '../Renderer/GLSLModernizer',
-=======
         '../Renderer/modernizeShader',
->>>>>>> c6d302fb
         '../Shaders/Builtin/CzmBuiltins',
         './AutomaticUniforms'
     ], function(
         defaultValue,
         defined,
         DeveloperError,
-<<<<<<< HEAD
-        GLSLModernizer,
-=======
         modernizeShader,
->>>>>>> c6d302fb
         CzmBuiltins,
         AutomaticUniforms) {
     'use strict';
@@ -161,11 +153,7 @@
         return builtinsSource.replace(root.glslSource, '');
     }
 
-<<<<<<< HEAD
-    function combineShader(shaderSource, isFragmentShader, webgl2) {
-=======
     function combineShader(shaderSource, isFragmentShader, context) {
->>>>>>> c6d302fb
         var i;
         var length;
 
@@ -200,15 +188,9 @@
             return '\n';
         });
 
-<<<<<<< HEAD
-        // Extract existing shader version from sources
-        var extensions = [];
-        combinedSources = combinedSources.replace(/#extension\s+(.*?)\n/gm, function(match, group1) {
-=======
         // Extract shader extensions from sources
         var extensions = [];
         combinedSources = combinedSources.replace(/#extension.*\n/gm, function(match) {
->>>>>>> c6d302fb
             // Extract extension to put at the top
             extensions.push(match);
 
@@ -235,12 +217,8 @@
             result = '#version ' + version + '\n';
         }
 
-<<<<<<< HEAD
-        for (i = 0; i < extensions.length; i++) {
-=======
         var extensionsLength = extensions.length;
         for (i = 0; i < extensionsLength; i++) {
->>>>>>> c6d302fb
             result += extensions[i];
         }
 
@@ -264,15 +242,11 @@
             }
         }
 
-<<<<<<< HEAD
-        result += '#define OUTPUT_DECLARATION\n\n';
-=======
         // GLSLModernizer inserts its own layout qualifiers
         // at this position in the source
         if (context.webgl2) {
             result += '#define OUTPUT_DECLARATION\n\n';
         }
->>>>>>> c6d302fb
 
         // append built-ins
         if (shaderSource.includeBuiltIns) {
@@ -286,15 +260,8 @@
         result += combinedSources;
 
         // modernize the source
-<<<<<<< HEAD
-        if (webgl2) {
-            result = GLSLModernizer.glslModernizeShaderText(result,
-                                                        isFragmentShader,
-                                                        true);
-=======
         if (context.webgl2) {
             result = modernizeShader(result, isFragmentShader, true);
->>>>>>> c6d302fb
         }
 
         return result;
@@ -359,41 +326,23 @@
     /**
      * Create a single string containing the full, combined vertex shader with all dependencies and defines.
      *
-<<<<<<< HEAD
-     * @param {Boolean} [webgl2] A boolean parameter which is true if the context is using WebGL 2, false otherwise
-     *
-     * @returns {String} The combined shader string.
-     */
-    ShaderSource.prototype.createCombinedVertexShader = function(webgl2) {
-        return combineShader(this, false, webgl2);
-=======
      * @param {Context} context The current rendering context
      *
      * @returns {String} The combined shader string.
      */
     ShaderSource.prototype.createCombinedVertexShader = function(context) {
         return combineShader(this, false, context);
->>>>>>> c6d302fb
     };
 
     /**
      * Create a single string containing the full, combined fragment shader with all dependencies and defines.
      *
-<<<<<<< HEAD
-     * @param {Boolean} [webgl2] A boolean parameter which is true if the context is using WebGL 2, false otherwise
-     *
-     * @returns {String} The combined shader string.
-     */
-    ShaderSource.prototype.createCombinedFragmentShader = function(webgl2) {
-        return combineShader(this, true, webgl2);
-=======
      * @param {Context} context The current rendering context
      *
      * @returns {String} The combined shader string.
      */
     ShaderSource.prototype.createCombinedFragmentShader = function(context) {
         return combineShader(this, true, context);
->>>>>>> c6d302fb
     };
 
     /**
