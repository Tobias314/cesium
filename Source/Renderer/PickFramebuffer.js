/*global define*/
define([
        '../Core/BoundingRectangle',
        '../Core/Color',
        '../Core/defaultValue',
        '../Core/defined',
        '../Core/destroyObject',
        './Framebuffer',
        './PassState',
        './Renderbuffer',
        './RenderbufferFormat'
    ], function(
        BoundingRectangle,
        Color,
        defaultValue,
        defined,
        destroyObject,
        Framebuffer,
        PassState,
        Renderbuffer,
        RenderbufferFormat) {
    "use strict";

    /**
     * @private
     */
    var PickFramebuffer = function(context) {
        // Override per-command states
        var passState = new PassState(context);
        passState.blendingEnabled = false;
        passState.scissorTest = {
            enabled : true,
            rectangle : new BoundingRectangle()
        };

        this._context = context;
        this._fb = undefined;
        this._passState = passState;
        this._width = 0;
        this._height = 0;
    };

    PickFramebuffer.prototype.begin = function(screenSpaceRectangle) {
        var context = this._context;
        var width = context.drawingBufferWidth;
        var height = context.drawingBufferHeight;

        BoundingRectangle.clone(screenSpaceRectangle, this._passState.scissorTest.rectangle);

        // Initially create or recreate renderbuffers and framebuffer used for picking
        if ((!defined(this._fb)) || (this._width !== width) || (this._height !== height)) {
            this._width = width;
            this._height = height;

            this._fb = this._fb && this._fb.destroy();
            this._fb = new Framebuffer({
                context : context,
                colorTextures : [context.createTexture2D({
                    width : width,
                    height : height
                })],
<<<<<<< HEAD
                depthStencilRenderbuffer : context.createRenderbuffer({
                    format : RenderbufferFormat.DEPTH_STENCIL
=======
                depthRenderbuffer : new Renderbuffer({
                    context : context,
                    format : RenderbufferFormat.DEPTH_COMPONENT16
>>>>>>> 1bfa9300
                })
            });
            this._passState.framebuffer = this._fb;
        }

        return this._passState;
    };

    var colorScratch = new Color();

    PickFramebuffer.prototype.end = function(screenSpaceRectangle) {
        var width = defaultValue(screenSpaceRectangle.width, 1.0);
        var height = defaultValue(screenSpaceRectangle.height, 1.0);

        var context = this._context;
        var pixels = context.readPixels({
            x : screenSpaceRectangle.x,
            y : screenSpaceRectangle.y,
            width : width,
            height : height,
            framebuffer : this._fb
        });

        var max = Math.max(width, height);
        var length = max * max;
        var halfWidth = Math.floor(width * 0.5);
        var halfHeight = Math.floor(height * 0.5);

        var x = 0;
        var y = 0;
        var dx = 0;
        var dy = -1;

        // Spiral around the center pixel, this is a workaround until
        // we can access the depth buffer on all browsers.

        // The region does not have to square and the dimensions do not have to be odd, but
        // loop iterations would be wasted. Prefer square regions where the size is odd.
        for (var i = 0; i < length; ++i) {
            if (-halfWidth <= x && x <= halfWidth && -halfHeight <= y && y <= halfHeight) {
                var index = 4 * ((halfHeight - y) * width + x + halfWidth);

                colorScratch.red = Color.byteToFloat(pixels[index]);
                colorScratch.green = Color.byteToFloat(pixels[index + 1]);
                colorScratch.blue = Color.byteToFloat(pixels[index + 2]);
                colorScratch.alpha = Color.byteToFloat(pixels[index + 3]);

                var object = context.getObjectByPickColor(colorScratch);
                if (defined(object)) {
                    return object;
                }
            }

            // if (top right || bottom left corners) || (top left corner) || (bottom right corner + (1, 0))
            // change spiral direction
            if (x === y || (x < 0 && -x === y) || (x > 0 && x === 1 - y)) {
                var temp = dx;
                dx = -dy;
                dy = temp;
            }

            x += dx;
            y += dy;
        }

        return undefined;
    };

    PickFramebuffer.prototype.isDestroyed = function() {
        return false;
    };

    PickFramebuffer.prototype.destroy = function() {
        this._fb = this._fb && this._fb.destroy();
        return destroyObject(this);
    };

    return PickFramebuffer;
});<|MERGE_RESOLUTION|>--- conflicted
+++ resolved
@@ -59,14 +59,9 @@
                     width : width,
                     height : height
                 })],
-<<<<<<< HEAD
                 depthStencilRenderbuffer : context.createRenderbuffer({
+                    context : context,
                     format : RenderbufferFormat.DEPTH_STENCIL
-=======
-                depthRenderbuffer : new Renderbuffer({
-                    context : context,
-                    format : RenderbufferFormat.DEPTH_COMPONENT16
->>>>>>> 1bfa9300
                 })
             });
             this._passState.framebuffer = this._fb;
