--- conflicted
+++ resolved
@@ -1,45 +1,7 @@
-<<<<<<< HEAD
-define([
-        '../ThirdParty/when',
-        './Check',
-        './BoundingSphere',
-        './Cartesian3',
-        './defaultValue',
-        './defined',
-        './defineProperties',
-        './DeveloperError',
-        './GeographicProjection',
-        './HeightmapTessellator',
-        './OrientedBoundingBox',
-        './Math',
-        './Rectangle',
-        './TaskProcessor',
-        './TerrainEncoding',
-        './TerrainMesh',
-        './TerrainProvider'
-    ], function(
-        when,
-        Check,
-        BoundingSphere,
-        Cartesian3,
-        defaultValue,
-        defined,
-        defineProperties,
-        DeveloperError,
-        GeographicProjection,
-        HeightmapTessellator,
-        OrientedBoundingBox,
-        CesiumMath,
-        Rectangle,
-        TaskProcessor,
-        TerrainEncoding,
-        TerrainMesh,
-        TerrainProvider) {
-    'use strict';
-=======
 import when from '../ThirdParty/when.js';
 import BoundingSphere from './BoundingSphere.js';
 import Cartesian3 from './Cartesian3.js';
+import Check from './Check.js';
 import defaultValue from './defaultValue.js';
 import defined from './defined.js';
 import defineProperties from './defineProperties.js';
@@ -54,7 +16,6 @@
 import TerrainEncoding from './TerrainEncoding.js';
 import TerrainMesh from './TerrainMesh.js';
 import TerrainProvider from './TerrainProvider.js';
->>>>>>> e5cc188f
 
     /**
      * Terrain data for a single tile where the terrain data is represented as a heightmap.  A heightmap
@@ -257,11 +218,8 @@
             skirtHeight : this._skirtHeight,
             isGeographic : tilingScheme.projection instanceof GeographicProjection,
             exaggeration : exaggeration,
-<<<<<<< HEAD
-            serializedMapProjection : serializedMapProjection
-=======
+            serializedMapProjection : serializedMapProjection,
             encoding : this._encoding
->>>>>>> e5cc188f
         });
 
         if (!defined(verticesPromise)) {
