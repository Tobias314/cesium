--- conflicted
+++ resolved
@@ -1,17 +1,6 @@
-<<<<<<< HEAD
-define([
-        '../ThirdParty/rbush',
-        './Check',
-        './Rectangle'
-    ], function(
-        rbush,
-        Check,
-        Rectangle) {
-    'use strict';
-=======
 import rbush from '../ThirdParty/rbush.js';
+import Rectangle from './Rectangle.js';
 import Check from './Check.js';
->>>>>>> e5cc188f
 
     /**
      * Wrapper around rbush for use with Rectangle types.
