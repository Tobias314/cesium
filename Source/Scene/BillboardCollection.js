--- conflicted
+++ resolved
@@ -615,7 +615,6 @@
         c.indexBuffer.setVertexArrayDestroyable(false);
         return c.indexBuffer;
     }
-<<<<<<< HEAD
 
     /**
      * Renders the billboards.  In order for changes to properties to be realized,
@@ -667,8 +666,6 @@
             });
         }
     };
-=======
->>>>>>> b1d93562
 
     BillboardCollection.prototype.computeNewBuffersUsage = function() {
         var buffersUsage = this._buffersUsage;
