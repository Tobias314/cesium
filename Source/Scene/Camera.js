import BoundingSphere from "../Core/BoundingSphere.js";
import Cartesian2 from "../Core/Cartesian2.js";
import Cartesian3 from "../Core/Cartesian3.js";
import Cartesian4 from "../Core/Cartesian4.js";
import Cartographic from "../Core/Cartographic.js";
import defaultValue from "../Core/defaultValue.js";
import defined from "../Core/defined.js";
import DeveloperError from "../Core/DeveloperError.js";
import EasingFunction from "../Core/EasingFunction.js";
import Ellipsoid from "../Core/Ellipsoid.js";
import EllipsoidGeodesic from "../Core/EllipsoidGeodesic.js";
import Event from "../Core/Event.js";
import getTimestamp from "../Core/getTimestamp.js";
import HeadingPitchRange from "../Core/HeadingPitchRange.js";
import HeadingPitchRoll from "../Core/HeadingPitchRoll.js";
import Intersect from "../Core/Intersect.js";
import IntersectionTests from "../Core/IntersectionTests.js";
import CesiumMath from "../Core/Math.js";
import Matrix3 from "../Core/Matrix3.js";
import Matrix4 from "../Core/Matrix4.js";
import OrthographicFrustum from "../Core/OrthographicFrustum.js";
import OrthographicOffCenterFrustum from "../Core/OrthographicOffCenterFrustum.js";
import PerspectiveFrustum from "../Core/PerspectiveFrustum.js";
import Quaternion from "../Core/Quaternion.js";
import Ray from "../Core/Ray.js";
import Rectangle from "../Core/Rectangle.js";
import Transforms from "../Core/Transforms.js";
import CameraFlightPath from "./CameraFlightPath.js";
import MapMode2D from "./MapMode2D.js";
import SceneMode from "./SceneMode.js";

/**
 * The camera is defined by a position, orientation, and view frustum.
 * <br /><br />
 * The orientation forms an orthonormal basis with a view, up and right = view x up unit vectors.
 * <br /><br />
 * The viewing frustum is defined by 6 planes.
 * Each plane is represented by a {@link Cartesian4} object, where the x, y, and z components
 * define the unit vector normal to the plane, and the w component is the distance of the
 * plane from the origin/camera position.
 *
 * @alias Camera
 *
 * @constructor
 *
 * @param {Scene} scene The scene.
 *
 * @demo {@link https://sandcastle.cesium.com/index.html?src=Camera.html|Cesium Sandcastle Camera Demo}
 * @demo {@link https://sandcastle.cesium.com/index.html?src=Camera%20Tutorial.html">Sandcastle Example</a> from the <a href="https://cesium.com/docs/tutorials/camera/|Camera Tutorial}
 *
 * @example
 * // Create a camera looking down the negative z-axis, positioned at the origin,
 * // with a field of view of 60 degrees, and 1:1 aspect ratio.
 * var camera = new Cesium.Camera(scene);
 * camera.position = new Cesium.Cartesian3();
 * camera.direction = Cesium.Cartesian3.negate(Cesium.Cartesian3.UNIT_Z, new Cesium.Cartesian3());
 * camera.up = Cesium.Cartesian3.clone(Cesium.Cartesian3.UNIT_Y);
 * camera.frustum.fov = Cesium.Math.PI_OVER_THREE;
 * camera.frustum.near = 1.0;
 * camera.frustum.far = 2.0;
 */
function Camera(scene) {
  //>>includeStart('debug', pragmas.debug);
  if (!defined(scene)) {
    throw new DeveloperError("scene is required.");
  }
  //>>includeEnd('debug');
  this._scene = scene;

  this._transform = Matrix4.clone(Matrix4.IDENTITY);
  this._invTransform = Matrix4.clone(Matrix4.IDENTITY);
  this._actualTransform = Matrix4.clone(Matrix4.IDENTITY);
  this._actualInvTransform = Matrix4.clone(Matrix4.IDENTITY);
  this._transformChanged = false;

  /**
   * The position of the camera.
   *
   * @type {Cartesian3}
   */
  this.position = new Cartesian3();
  this._position = new Cartesian3();
  this._positionWC = new Cartesian3();
  this._positionCartographic = new Cartographic();
  this._oldPositionWC = undefined;

  /**
   * The position delta magnitude.
   *
   * @private
   */
  this.positionWCDeltaMagnitude = 0.0;

  /**
   * The position delta magnitude last frame.
   *
   * @private
   */
  this.positionWCDeltaMagnitudeLastFrame = 0.0;

  /**
   * How long in seconds since the camera has stopped moving
   *
   * @private
   */
  this.timeSinceMoved = 0.0;
  this._lastMovedTimestamp = 0.0;

  /**
   * The view direction of the camera.
   *
   * @type {Cartesian3}
   */
  this.direction = new Cartesian3();
  this._direction = new Cartesian3();
  this._directionWC = new Cartesian3();

  /**
   * The up direction of the camera.
   *
   * @type {Cartesian3}
   */
  this.up = new Cartesian3();
  this._up = new Cartesian3();
  this._upWC = new Cartesian3();

  /**
   * The right direction of the camera.
   *
   * @type {Cartesian3}
   */
  this.right = new Cartesian3();
  this._right = new Cartesian3();
  this._rightWC = new Cartesian3();

  /**
   * The region of space in view.
   *
   * @type {Frustum}
   * @default PerspectiveFrustum()
   *
   * @see PerspectiveFrustum
   * @see PerspectiveOffCenterFrustum
   * @see OrthographicFrustum
   */
  this.frustum = new PerspectiveFrustum();
  this.frustum.aspectRatio =
    scene.drawingBufferWidth / scene.drawingBufferHeight;
  this.frustum.fov = CesiumMath.toRadians(60.0);

  /**
   * The default amount to move the camera when an argument is not
   * provided to the move methods.
   * @type {Number}
   * @default 100000.0;
   */
  this.defaultMoveAmount = 100000.0;
  /**
   * The default amount to rotate the camera when an argument is not
   * provided to the look methods.
   * @type {Number}
   * @default Math.PI / 60.0
   */
  this.defaultLookAmount = Math.PI / 60.0;
  /**
   * The default amount to rotate the camera when an argument is not
   * provided to the rotate methods.
   * @type {Number}
   * @default Math.PI / 3600.0
   */
  this.defaultRotateAmount = Math.PI / 3600.0;
  /**
   * The default amount to move the camera when an argument is not
   * provided to the zoom methods.
   * @type {Number}
   * @default 100000.0;
   */
  this.defaultZoomAmount = 100000.0;
  /**
   * If set, the camera will not be able to rotate past this axis in either direction.
   * @type {Cartesian3}
   * @default undefined
   */
  this.constrainedAxis = undefined;
  /**
   * The factor multiplied by the the map size used to determine where to clamp the camera position
   * when zooming out from the surface. The default is 1.5. Only valid for 2D and the map is rotatable.
   * @type {Number}
   * @default 1.5
   */
  this.maximumZoomFactor = 1.5;

  this._moveStart = new Event();
  this._moveEnd = new Event();

  this._changed = new Event();
  this._changedPosition = undefined;
  this._changedDirection = undefined;
  this._changedFrustum = undefined;

  /**
   * The amount the camera has to change before the <code>changed</code> event is raised. The value is a percentage in the [0, 1] range.
   * @type {number}
   * @default 0.5
   */
  this.percentageChanged = 0.5;

  this._viewMatrix = new Matrix4();
  this._invViewMatrix = new Matrix4();
  updateViewMatrix(this);

  this._mode = SceneMode.SCENE3D;
  this._modeChanged = true;
  var projection = scene.mapProjection;
  this._projection = projection;
  this._maxCoord = projection.project(
    new Cartographic(Math.PI, CesiumMath.PI_OVER_TWO)
  );
  this._max2Dfrustum = undefined;

  // set default view
  rectangleCameraPosition3D(
    this,
    Camera.DEFAULT_VIEW_RECTANGLE,
    this.position,
    true
  );

  var mag = Cartesian3.magnitude(this.position);
  mag += mag * Camera.DEFAULT_VIEW_FACTOR;
  Cartesian3.normalize(this.position, this.position);
  Cartesian3.multiplyByScalar(this.position, mag, this.position);
}

/**
 * @private
 */
Camera.TRANSFORM_2D = new Matrix4(
  0.0,
  0.0,
  1.0,
  0.0,
  1.0,
  0.0,
  0.0,
  0.0,
  0.0,
  1.0,
  0.0,
  0.0,
  0.0,
  0.0,
  0.0,
  1.0
);

/**
 * @private
 */
Camera.TRANSFORM_2D_INVERSE = Matrix4.inverseTransformation(
  Camera.TRANSFORM_2D,
  new Matrix4()
);

/**
 * The default rectangle the camera will view on creation.
 * @type Rectangle
 */
Camera.DEFAULT_VIEW_RECTANGLE = Rectangle.fromDegrees(
  -95.0,
  -20.0,
  -70.0,
  90.0
);

/**
 * A scalar to multiply to the camera position and add it back after setting the camera to view the rectangle.
 * A value of zero means the camera will view the entire {@link Camera#DEFAULT_VIEW_RECTANGLE}, a value greater than zero
 * will move it further away from the extent, and a value less than zero will move it close to the extent.
 * @type Number
 */
Camera.DEFAULT_VIEW_FACTOR = 0.5;

/**
 * The default heading/pitch/range that is used when the camera flies to a location that contains a bounding sphere.
 * @type HeadingPitchRange
 */
Camera.DEFAULT_OFFSET = new HeadingPitchRange(
  0.0,
  -CesiumMath.PI_OVER_FOUR,
  0.0
);

function updateViewMatrix(camera) {
  Matrix4.computeView(
    camera._position,
    camera._direction,
    camera._up,
    camera._right,
    camera._viewMatrix
  );
  Matrix4.multiply(
    camera._viewMatrix,
    camera._actualInvTransform,
    camera._viewMatrix
  );
  Matrix4.inverseTransformation(camera._viewMatrix, camera._invViewMatrix);
}

function updateCameraDeltas(camera) {
  if (!defined(camera._oldPositionWC)) {
    camera._oldPositionWC = Cartesian3.clone(
      camera.positionWC,
      camera._oldPositionWC
    );
  } else {
    camera.positionWCDeltaMagnitudeLastFrame = camera.positionWCDeltaMagnitude;
    var delta = Cartesian3.subtract(
      camera.positionWC,
      camera._oldPositionWC,
      camera._oldPositionWC
    );
    camera.positionWCDeltaMagnitude = Cartesian3.magnitude(delta);
    camera._oldPositionWC = Cartesian3.clone(
      camera.positionWC,
      camera._oldPositionWC
    );

    // Update move timers
    if (camera.positionWCDeltaMagnitude > 0.0) {
      camera.timeSinceMoved = 0.0;
      camera._lastMovedTimestamp = getTimestamp();
    } else {
      camera.timeSinceMoved =
        Math.max(getTimestamp() - camera._lastMovedTimestamp, 0.0) / 1000.0;
    }
  }
}

/**
 * Checks if there's a camera flight with preload for this camera.
 *
 * @returns {Boolean} Whether or not this camera has a current flight with a valid preloadFlightCamera in scene.
 *
 * @private
 *
 */
Camera.prototype.canPreloadFlight = function () {
  return defined(this._currentFlight) && this._mode !== SceneMode.SCENE2D;
};

Camera.prototype._updateCameraChanged = function () {
  var camera = this;

  updateCameraDeltas(camera);

  if (camera._changed.numberOfListeners === 0) {
    return;
  }

  var percentageChanged = camera.percentageChanged;

  if (camera._mode === SceneMode.SCENE2D) {
    if (!defined(camera._changedFrustum)) {
      camera._changedPosition = Cartesian3.clone(
        camera.position,
        camera._changedPosition
      );
      camera._changedFrustum = camera.frustum.clone();
      return;
    }

    var position = camera.position;
    var lastPosition = camera._changedPosition;

    var frustum = camera.frustum;
    var lastFrustum = camera._changedFrustum;

    var x0 = position.x + frustum.left;
    var x1 = position.x + frustum.right;
    var x2 = lastPosition.x + lastFrustum.left;
    var x3 = lastPosition.x + lastFrustum.right;

    var y0 = position.y + frustum.bottom;
    var y1 = position.y + frustum.top;
    var y2 = lastPosition.y + lastFrustum.bottom;
    var y3 = lastPosition.y + lastFrustum.top;

    var leftX = Math.max(x0, x2);
    var rightX = Math.min(x1, x3);
    var bottomY = Math.max(y0, y2);
    var topY = Math.min(y1, y3);

    var areaPercentage;
    if (leftX >= rightX || bottomY >= y1) {
      areaPercentage = 1.0;
    } else {
      var areaRef = lastFrustum;
      if (x0 < x2 && x1 > x3 && y0 < y2 && y1 > y3) {
        areaRef = frustum;
      }
      areaPercentage =
        1.0 -
        ((rightX - leftX) * (topY - bottomY)) /
          ((areaRef.right - areaRef.left) * (areaRef.top - areaRef.bottom));
    }

    if (areaPercentage > percentageChanged) {
      camera._changed.raiseEvent(areaPercentage);
      camera._changedPosition = Cartesian3.clone(
        camera.position,
        camera._changedPosition
      );
      camera._changedFrustum = camera.frustum.clone(camera._changedFrustum);
    }
    return;
  }

  if (!defined(camera._changedDirection)) {
    camera._changedPosition = Cartesian3.clone(
      camera.positionWC,
      camera._changedPosition
    );
    camera._changedDirection = Cartesian3.clone(
      camera.directionWC,
      camera._changedDirection
    );
    return;
  }

  var dirAngle = CesiumMath.acosClamped(
    Cartesian3.dot(camera.directionWC, camera._changedDirection)
  );

  var dirPercentage;
  if (defined(camera.frustum.fovy)) {
    dirPercentage = dirAngle / (camera.frustum.fovy * 0.5);
  } else {
    dirPercentage = dirAngle;
  }

  var distance = Cartesian3.distance(
    camera.positionWC,
    camera._changedPosition
  );
  var heightPercentage = distance / camera.positionCartographic.height;

  if (
    dirPercentage > percentageChanged ||
    heightPercentage > percentageChanged
  ) {
    camera._changed.raiseEvent(Math.max(dirPercentage, heightPercentage));
    camera._changedPosition = Cartesian3.clone(
      camera.positionWC,
      camera._changedPosition
    );
    camera._changedDirection = Cartesian3.clone(
      camera.directionWC,
      camera._changedDirection
    );
  }
};

function convertTransformForColumbusView(camera) {
  Transforms.basisTo2D(
    camera._projection,
    camera._transform,
    camera._actualTransform
  );
}

var scratchCartographic = new Cartographic();
var scratchCartesian3Projection = new Cartesian3();
var scratchCartesian3 = new Cartesian3();
var scratchCartesian4Origin = new Cartesian4();
var scratchCartesian4NewOrigin = new Cartesian4();
var scratchCartesian4NewXAxis = new Cartesian4();
var scratchCartesian4NewYAxis = new Cartesian4();
var scratchCartesian4NewZAxis = new Cartesian4();

function convertTransformFor2D(camera) {
  var projection = camera._projection;
  var ellipsoid = projection.ellipsoid;

  var origin = Matrix4.getColumn(camera._transform, 3, scratchCartesian4Origin);
  var cartographic = ellipsoid.cartesianToCartographic(
    origin,
    scratchCartographic
  );

  var projectedPosition = projection.project(
    cartographic,
    scratchCartesian3Projection
  );
  var newOrigin = scratchCartesian4NewOrigin;
  newOrigin.x = projectedPosition.z;
  newOrigin.y = projectedPosition.x;
  newOrigin.z = projectedPosition.y;
  newOrigin.w = 1.0;

  var newZAxis = Cartesian4.clone(Cartesian4.UNIT_X, scratchCartesian4NewZAxis);

  var xAxis = Cartesian4.add(
    Matrix4.getColumn(camera._transform, 0, scratchCartesian3),
    origin,
    scratchCartesian3
  );
  ellipsoid.cartesianToCartographic(xAxis, cartographic);

  projection.project(cartographic, projectedPosition);
  var newXAxis = scratchCartesian4NewXAxis;
  newXAxis.x = projectedPosition.z;
  newXAxis.y = projectedPosition.x;
  newXAxis.z = projectedPosition.y;
  newXAxis.w = 0.0;

  Cartesian3.subtract(newXAxis, newOrigin, newXAxis);
  newXAxis.x = 0.0;

  var newYAxis = scratchCartesian4NewYAxis;
  if (Cartesian3.magnitudeSquared(newXAxis) > CesiumMath.EPSILON10) {
    Cartesian3.cross(newZAxis, newXAxis, newYAxis);
  } else {
    var yAxis = Cartesian4.add(
      Matrix4.getColumn(camera._transform, 1, scratchCartesian3),
      origin,
      scratchCartesian3
    );
    ellipsoid.cartesianToCartographic(yAxis, cartographic);

    projection.project(cartographic, projectedPosition);
    newYAxis.x = projectedPosition.z;
    newYAxis.y = projectedPosition.x;
    newYAxis.z = projectedPosition.y;
    newYAxis.w = 0.0;

    Cartesian3.subtract(newYAxis, newOrigin, newYAxis);
    newYAxis.x = 0.0;

    if (Cartesian3.magnitudeSquared(newYAxis) < CesiumMath.EPSILON10) {
      Cartesian4.clone(Cartesian4.UNIT_Y, newXAxis);
      Cartesian4.clone(Cartesian4.UNIT_Z, newYAxis);
    }
  }

  Cartesian3.cross(newYAxis, newZAxis, newXAxis);
  Cartesian3.normalize(newXAxis, newXAxis);
  Cartesian3.cross(newZAxis, newXAxis, newYAxis);
  Cartesian3.normalize(newYAxis, newYAxis);

  Matrix4.setColumn(
    camera._actualTransform,
    0,
    newXAxis,
    camera._actualTransform
  );
  Matrix4.setColumn(
    camera._actualTransform,
    1,
    newYAxis,
    camera._actualTransform
  );
  Matrix4.setColumn(
    camera._actualTransform,
    2,
    newZAxis,
    camera._actualTransform
  );
  Matrix4.setColumn(
    camera._actualTransform,
    3,
    newOrigin,
    camera._actualTransform
  );
}

var scratchCartesian = new Cartesian3();

function updateMembers(camera) {
  var mode = camera._mode;

  var heightChanged = false;
  var height = 0.0;
  if (mode === SceneMode.SCENE2D) {
    height = camera.frustum.right - camera.frustum.left;
    heightChanged = height !== camera._positionCartographic.height;
  }

  var position = camera._position;
  var positionChanged =
    !Cartesian3.equals(position, camera.position) || heightChanged;
  if (positionChanged) {
    position = Cartesian3.clone(camera.position, camera._position);
  }

  var direction = camera._direction;
  var directionChanged = !Cartesian3.equals(direction, camera.direction);
  if (directionChanged) {
    Cartesian3.normalize(camera.direction, camera.direction);
    direction = Cartesian3.clone(camera.direction, camera._direction);
  }

  var up = camera._up;
  var upChanged = !Cartesian3.equals(up, camera.up);
  if (upChanged) {
    Cartesian3.normalize(camera.up, camera.up);
    up = Cartesian3.clone(camera.up, camera._up);
  }

  var right = camera._right;
  var rightChanged = !Cartesian3.equals(right, camera.right);
  if (rightChanged) {
    Cartesian3.normalize(camera.right, camera.right);
    right = Cartesian3.clone(camera.right, camera._right);
  }

  var transformChanged = camera._transformChanged || camera._modeChanged;
  camera._transformChanged = false;

  if (transformChanged) {
    Matrix4.inverseTransformation(camera._transform, camera._invTransform);

    if (
      camera._mode === SceneMode.COLUMBUS_VIEW ||
      camera._mode === SceneMode.SCENE2D
    ) {
      if (Matrix4.equals(Matrix4.IDENTITY, camera._transform)) {
        Matrix4.clone(Camera.TRANSFORM_2D, camera._actualTransform);
      } else if (camera._mode === SceneMode.COLUMBUS_VIEW) {
        convertTransformForColumbusView(camera);
      } else {
        convertTransformFor2D(camera);
      }
    } else {
      Matrix4.clone(camera._transform, camera._actualTransform);
    }

    Matrix4.inverseTransformation(
      camera._actualTransform,
      camera._actualInvTransform
    );

    camera._modeChanged = false;
  }

  var transform = camera._actualTransform;

  if (positionChanged || transformChanged) {
    camera._positionWC = Matrix4.multiplyByPoint(
      transform,
      position,
      camera._positionWC
    );

    // Compute the Cartographic position of the camera.
    if (mode === SceneMode.SCENE3D || mode === SceneMode.MORPHING) {
      camera._positionCartographic = camera._projection.ellipsoid.cartesianToCartographic(
        camera._positionWC,
        camera._positionCartographic
      );
    } else {
      // The camera position is expressed in the 2D coordinate system where the Y axis is to the East,
      // the Z axis is to the North, and the X axis is out of the map.  Express them instead in the ENU axes where
      // X is to the East, Y is to the North, and Z is out of the local horizontal plane.
      var positionENU = scratchCartesian;
      positionENU.x = camera._positionWC.y;
      positionENU.y = camera._positionWC.z;
      positionENU.z = camera._positionWC.x;

      // In 2D, the camera height is always 12.7 million meters.
      // The apparent height is equal to half the frustum width.
      if (mode === SceneMode.SCENE2D) {
        positionENU.z = height;
      }

      camera._projection.unproject(positionENU, camera._positionCartographic);
    }
  }

  if (directionChanged || upChanged || rightChanged) {
    var det = Cartesian3.dot(
      direction,
      Cartesian3.cross(up, right, scratchCartesian)
    );
    if (Math.abs(1.0 - det) > CesiumMath.EPSILON2) {
      //orthonormalize axes
      var invUpMag = 1.0 / Cartesian3.magnitudeSquared(up);
      var scalar = Cartesian3.dot(up, direction) * invUpMag;
      var w0 = Cartesian3.multiplyByScalar(direction, scalar, scratchCartesian);
      up = Cartesian3.normalize(
        Cartesian3.subtract(up, w0, camera._up),
        camera._up
      );
      Cartesian3.clone(up, camera.up);

      right = Cartesian3.cross(direction, up, camera._right);
      Cartesian3.clone(right, camera.right);
    }
  }

  if (directionChanged || transformChanged) {
    camera._directionWC = Matrix4.multiplyByPointAsVector(
      transform,
      direction,
      camera._directionWC
    );
    Cartesian3.normalize(camera._directionWC, camera._directionWC);
  }

  if (upChanged || transformChanged) {
    camera._upWC = Matrix4.multiplyByPointAsVector(transform, up, camera._upWC);
    Cartesian3.normalize(camera._upWC, camera._upWC);
  }

  if (rightChanged || transformChanged) {
    camera._rightWC = Matrix4.multiplyByPointAsVector(
      transform,
      right,
      camera._rightWC
    );
    Cartesian3.normalize(camera._rightWC, camera._rightWC);
  }

  if (
    positionChanged ||
    directionChanged ||
    upChanged ||
    rightChanged ||
    transformChanged
  ) {
    updateViewMatrix(camera);
  }
}

function getHeading(direction, up) {
  var heading;
  if (
    !CesiumMath.equalsEpsilon(Math.abs(direction.z), 1.0, CesiumMath.EPSILON3)
  ) {
    heading = Math.atan2(direction.y, direction.x) - CesiumMath.PI_OVER_TWO;
  } else {
    heading = Math.atan2(up.y, up.x) - CesiumMath.PI_OVER_TWO;
  }

  return CesiumMath.TWO_PI - CesiumMath.zeroToTwoPi(heading);
}

function getPitch(direction) {
  return CesiumMath.PI_OVER_TWO - CesiumMath.acosClamped(direction.z);
}

function getRoll(direction, up, right) {
  var roll = 0.0;
  if (
    !CesiumMath.equalsEpsilon(Math.abs(direction.z), 1.0, CesiumMath.EPSILON3)
  ) {
    roll = Math.atan2(-right.z, up.z);
    roll = CesiumMath.zeroToTwoPi(roll + CesiumMath.TWO_PI);
  }

  return roll;
}

var scratchHPRMatrix1 = new Matrix4();
var scratchHPRMatrix2 = new Matrix4();

Object.defineProperties(Camera.prototype, {
  /**
   * Gets the camera's reference frame. The inverse of this transformation is appended to the view matrix.
   * @memberof Camera.prototype
   *
   * @type {Matrix4}
   * @readonly
   *
   * @default {@link Matrix4.IDENTITY}
   */
  transform: {
    get: function () {
      return this._transform;
    },
  },

  /**
   * Gets the inverse camera transform.
   * @memberof Camera.prototype
   *
   * @type {Matrix4}
   * @readonly
   *
   * @default {@link Matrix4.IDENTITY}
   */
  inverseTransform: {
    get: function () {
      updateMembers(this);
      return this._invTransform;
    },
  },

  /**
   * Gets the view matrix.
   * @memberof Camera.prototype
   *
   * @type {Matrix4}
   * @readonly
   *
   * @see Camera#inverseViewMatrix
   */
  viewMatrix: {
    get: function () {
      updateMembers(this);
      return this._viewMatrix;
    },
  },

  /**
   * Gets the inverse view matrix.
   * @memberof Camera.prototype
   *
   * @type {Matrix4}
   * @readonly
   *
   * @see Camera#viewMatrix
   */
  inverseViewMatrix: {
    get: function () {
      updateMembers(this);
      return this._invViewMatrix;
    },
  },

  /**
   * Gets the {@link Cartographic} position of the camera, with longitude and latitude
   * expressed in radians and height in meters.  In 2D and Columbus View, it is possible
   * for the returned longitude and latitude to be outside the range of valid longitudes
   * and latitudes when the camera is outside the map.
   * @memberof Camera.prototype
   *
   * @type {Cartographic}
   * @readonly
   */
  positionCartographic: {
    get: function () {
      updateMembers(this);
      return this._positionCartographic;
    },
  },

  /**
   * Gets the position of the camera in world coordinates.
   * @memberof Camera.prototype
   *
   * @type {Cartesian3}
   * @readonly
   */
  positionWC: {
    get: function () {
      updateMembers(this);
      return this._positionWC;
    },
  },

  /**
   * Gets the view direction of the camera in world coordinates.
   * @memberof Camera.prototype
   *
   * @type {Cartesian3}
   * @readonly
   */
  directionWC: {
    get: function () {
      updateMembers(this);
      return this._directionWC;
    },
  },

  /**
   * Gets the up direction of the camera in world coordinates.
   * @memberof Camera.prototype
   *
   * @type {Cartesian3}
   * @readonly
   */
  upWC: {
    get: function () {
      updateMembers(this);
      return this._upWC;
    },
  },

  /**
   * Gets the right direction of the camera in world coordinates.
   * @memberof Camera.prototype
   *
   * @type {Cartesian3}
   * @readonly
   */
  rightWC: {
    get: function () {
      updateMembers(this);
      return this._rightWC;
    },
  },

  /**
   * Gets the camera heading in radians.
   * @memberof Camera.prototype
   *
   * @type {Number}
   * @readonly
   */
  heading: {
    get: function () {
      if (this._mode !== SceneMode.MORPHING) {
        var ellipsoid = this._projection.ellipsoid;

        var oldTransform = Matrix4.clone(this._transform, scratchHPRMatrix1);
        var transform = Transforms.eastNorthUpToFixedFrame(
          this.positionWC,
          ellipsoid,
          scratchHPRMatrix2
        );
        this._setTransform(transform);

        var heading = getHeading(this.direction, this.up);

        this._setTransform(oldTransform);

        return heading;
      }

      return undefined;
    },
  },

  /**
   * Gets the camera pitch in radians.
   * @memberof Camera.prototype
   *
   * @type {Number}
   * @readonly
   */
  pitch: {
    get: function () {
      if (this._mode !== SceneMode.MORPHING) {
        var ellipsoid = this._projection.ellipsoid;

        var oldTransform = Matrix4.clone(this._transform, scratchHPRMatrix1);
        var transform = Transforms.eastNorthUpToFixedFrame(
          this.positionWC,
          ellipsoid,
          scratchHPRMatrix2
        );
        this._setTransform(transform);

        var pitch = getPitch(this.direction);

        this._setTransform(oldTransform);

        return pitch;
      }

      return undefined;
    },
  },

  /**
   * Gets the camera roll in radians.
   * @memberof Camera.prototype
   *
   * @type {Number}
   * @readonly
   */
  roll: {
    get: function () {
      if (this._mode !== SceneMode.MORPHING) {
        var ellipsoid = this._projection.ellipsoid;

        var oldTransform = Matrix4.clone(this._transform, scratchHPRMatrix1);
        var transform = Transforms.eastNorthUpToFixedFrame(
          this.positionWC,
          ellipsoid,
          scratchHPRMatrix2
        );
        this._setTransform(transform);

        var roll = getRoll(this.direction, this.up, this.right);

        this._setTransform(oldTransform);

        return roll;
      }

      return undefined;
    },
  },

  /**
   * Gets the event that will be raised at when the camera starts to move.
   * @memberof Camera.prototype
   * @type {Event}
   * @readonly
   */
  moveStart: {
    get: function () {
      return this._moveStart;
    },
  },

  /**
   * Gets the event that will be raised when the camera has stopped moving.
   * @memberof Camera.prototype
   * @type {Event}
   * @readonly
   */
  moveEnd: {
    get: function () {
      return this._moveEnd;
    },
  },

  /**
   * Gets the event that will be raised when the camera has changed by <code>percentageChanged</code>.
   * @memberof Camera.prototype
   * @type {Event}
   * @readonly
   */
  changed: {
    get: function () {
      return this._changed;
    },
  },
});

/**
 * @private
 */
Camera.prototype.update = function (mode) {
  //>>includeStart('debug', pragmas.debug);
  if (!defined(mode)) {
    throw new DeveloperError("mode is required.");
  }
  if (
    mode === SceneMode.SCENE2D &&
    !(this.frustum instanceof OrthographicOffCenterFrustum)
  ) {
    throw new DeveloperError(
      "An OrthographicOffCenterFrustum is required in 2D."
    );
  }
  if (
    (mode === SceneMode.SCENE3D || mode === SceneMode.COLUMBUS_VIEW) &&
    !(this.frustum instanceof PerspectiveFrustum) &&
    !(this.frustum instanceof OrthographicFrustum)
  ) {
    throw new DeveloperError(
      "A PerspectiveFrustum or OrthographicFrustum is required in 3D and Columbus view"
    );
  }
  //>>includeEnd('debug');

  var updateFrustum = false;
  if (mode !== this._mode) {
    this._mode = mode;
    this._modeChanged = mode !== SceneMode.MORPHING;
    updateFrustum = this._mode === SceneMode.SCENE2D;
  }

  if (updateFrustum) {
    var frustum = (this._max2Dfrustum = this.frustum.clone());

    //>>includeStart('debug', pragmas.debug);
    if (!(frustum instanceof OrthographicOffCenterFrustum)) {
      throw new DeveloperError(
        "The camera frustum is expected to be orthographic for 2D camera control."
      );
    }
<<<<<<< HEAD

    var scratchHPRMatrix1 = new Matrix4();
    var scratchHPRMatrix2 = new Matrix4();

    Object.defineProperties(Camera.prototype, {
        /**
         * Gets the camera's reference frame. The inverse of this transformation is appended to the view matrix.
         * @memberof Camera.prototype
         *
         * @type {Matrix4}
         * @readonly
         *
         * @default {@link Matrix4.IDENTITY}
         */
        transform : {
            get : function() {
                return this._transform;
            }
        },

        /**
         * Gets the inverse camera transform.
         * @memberof Camera.prototype
         *
         * @type {Matrix4}
         * @readonly
         *
         * @default {@link Matrix4.IDENTITY}
         */
        inverseTransform : {
            get : function() {
                updateMembers(this);
                return this._invTransform;
            }
        },

        /**
         * Gets the view matrix.
         * @memberof Camera.prototype
         *
         * @type {Matrix4}
         * @readonly
         *
         * @see Camera#inverseViewMatrix
         */
        viewMatrix : {
            get : function() {
                updateMembers(this);
                return this._viewMatrix;
            }
        },

        /**
         * Gets the inverse view matrix.
         * @memberof Camera.prototype
         *
         * @type {Matrix4}
         * @readonly
         *
         * @see Camera#viewMatrix
         */
        inverseViewMatrix : {
            get : function() {
                updateMembers(this);
                return this._invViewMatrix;
            }
        },

        /**
         * Gets the {@link Cartographic} position of the camera, with longitude and latitude
         * expressed in radians and height in meters.  In 2D and Columbus View, it is possible
         * for the returned longitude and latitude to be outside the range of valid longitudes
         * and latitudes when the camera is outside the map.
         * @memberof Camera.prototype
         *
         * @type {Cartographic}
         * @readonly
         */
        positionCartographic : {
            get : function() {
                updateMembers(this);
                return this._positionCartographic;
            }
        },

        /**
         * Gets the position of the camera in world coordinates.
         * @memberof Camera.prototype
         *
         * @type {Cartesian3}
         * @readonly
         */
        positionWC : {
            get : function() {
                updateMembers(this);
                return this._positionWC;
            }
        },

        /**
         * Gets the view direction of the camera in world coordinates.
         * @memberof Camera.prototype
         *
         * @type {Cartesian3}
         * @readonly
         */
        directionWC : {
            get : function() {
                updateMembers(this);
                return this._directionWC;
            }
        },

        /**
         * Gets the up direction of the camera in world coordinates.
         * @memberof Camera.prototype
         *
         * @type {Cartesian3}
         * @readonly
         */
        upWC : {
            get : function() {
                updateMembers(this);
                return this._upWC;
            }
        },

        /**
         * Gets the right direction of the camera in world coordinates.
         * @memberof Camera.prototype
         *
         * @type {Cartesian3}
         * @readonly
         */
        rightWC : {
            get : function() {
                updateMembers(this);
                return this._rightWC;
            }
        },

        /**
         * Gets the camera heading in radians.
         * @memberof Camera.prototype
         *
         * @type {Number}
         * @readonly
         */
        heading : {
            get : function() {
                if (this._mode !== SceneMode.MORPHING) {
                    var ellipsoid = this._projection.ellipsoid;

                    var oldTransform = Matrix4.clone(this._transform, scratchHPRMatrix1);
                    var transform = Transforms.eastNorthUpToFixedFrame(this.positionWC, ellipsoid, scratchHPRMatrix2);
                    this._setTransform(transform);

                    var heading = getHeading(this.direction, this.up);

                    this._setTransform(oldTransform);

                    return heading;
                }

                return undefined;
            }
        },

        /**
         * Gets the camera pitch in radians.
         * @memberof Camera.prototype
         *
         * @type {Number}
         * @readonly
         */
        pitch : {
            get : function() {
                if (this._mode !== SceneMode.MORPHING) {
                    var ellipsoid = this._projection.ellipsoid;

                    var oldTransform = Matrix4.clone(this._transform, scratchHPRMatrix1);
                    var transform = Transforms.eastNorthUpToFixedFrame(this.positionWC, ellipsoid, scratchHPRMatrix2);
                    this._setTransform(transform);

                    var pitch = getPitch(this.direction);

                    this._setTransform(oldTransform);

                    return pitch;
                }

                return undefined;
            }
        },

        /**
         * Gets the camera roll in radians.
         * @memberof Camera.prototype
         *
         * @type {Number}
         * @readonly
         */
        roll : {
            get : function() {
                if (this._mode !== SceneMode.MORPHING) {
                    var ellipsoid = this._projection.ellipsoid;

                    var oldTransform = Matrix4.clone(this._transform, scratchHPRMatrix1);
                    var transform = Transforms.eastNorthUpToFixedFrame(this.positionWC, ellipsoid, scratchHPRMatrix2);
                    this._setTransform(transform);

                    var roll = getRoll(this.direction, this.up, this.right);

                    this._setTransform(oldTransform);

                    return roll;
                }

                return undefined;
            }
        },

        /**
         * Gets the event that will be raised at when the camera starts to move.
         * @memberof Camera.prototype
         * @type {Event}
         * @readonly
         */
        moveStart : {
            get : function() {
                return this._moveStart;
            }
        },

        /**
         * Gets the event that will be raised when the camera has stopped moving.
         * @memberof Camera.prototype
         * @type {Event}
         * @readonly
         */
        moveEnd : {
            get : function() {
                return this._moveEnd;
            }
        },

        /**
         * Gets the event that will be raised when the camera has changed by <code>percentageChanged</code>.
         * @memberof Camera.prototype
         * @type {Event}
         * @readonly
         */
        changed : {
            get : function() {
                return this._changed;
            }
        }
    });

    /**
     * @private
     */
    Camera.prototype.update = function(mode) {
        //>>includeStart('debug', pragmas.debug);
        if (!defined(mode)) {
            throw new DeveloperError('mode is required.');
        }
        if (mode === SceneMode.SCENE2D && !(this.frustum instanceof OrthographicOffCenterFrustum)) {
            throw new DeveloperError('An OrthographicOffCenterFrustum is required in 2D.');
        }
        if ((mode === SceneMode.SCENE3D || mode === SceneMode.COLUMBUS_VIEW) &&
            (!(this.frustum instanceof PerspectiveFrustum) && !(this.frustum instanceof OrthographicFrustum))) {
            throw new DeveloperError('A PerspectiveFrustum or OrthographicFrustum is required in 3D and Columbus view');
        }
        //>>includeEnd('debug');

        var updateFrustum = false;
        if (mode !== this._mode) {
            this._mode = mode;
            this._modeChanged = mode !== SceneMode.MORPHING;
            updateFrustum = this._mode === SceneMode.SCENE2D;
        }

        if (updateFrustum) {
            var frustum = this._max2Dfrustum = this.frustum.clone();

            //>>includeStart('debug', pragmas.debug);
            if (!(frustum instanceof OrthographicOffCenterFrustum)) {
                throw new DeveloperError('The camera frustum is expected to be orthographic for 2D camera control.');
            }
            //>>includeEnd('debug');

            var maxZoomOut = 2.0;
            var ratio = frustum.top / frustum.right;
            frustum.right = this._maxCoord.x * maxZoomOut;
            frustum.left = -frustum.right;
            frustum.top = ratio * frustum.right;
            frustum.bottom = -frustum.top;
        }

        if (this._mode === SceneMode.SCENE2D) {
            clampMove2D(this, this.position);
        }
    };

    var setTransformPosition = new Cartesian3();
    var setTransformUp = new Cartesian3();
    var setTransformDirection = new Cartesian3();

    Camera.prototype._setTransform = function(transform) {
        var position = Cartesian3.clone(this.positionWC, setTransformPosition);
        var up = Cartesian3.clone(this.upWC, setTransformUp);
        var direction = Cartesian3.clone(this.directionWC, setTransformDirection);

        Matrix4.clone(transform, this._transform);
        this._transformChanged = true;
        updateMembers(this);
        var inverse = this._actualInvTransform;

        Matrix4.multiplyByPoint(inverse, position, this.position);
        Matrix4.multiplyByPointAsVector(inverse, direction, this.direction);
        Matrix4.multiplyByPointAsVector(inverse, up, this.up);
        Cartesian3.cross(this.direction, this.up, this.right);

        updateMembers(this);
    };

    var scratchAdjustOrtghographicFrustumMousePosition = new Cartesian2();
    var pickGlobeScratchRay = new Ray();
    var scratchRayIntersection = new Cartesian3();
    var scratchDepthIntersection = new Cartesian3();

    Camera.prototype._adjustOrthographicFrustum = function(zooming) {
        if (!(this.frustum instanceof OrthographicFrustum)) {
            return;
        }

        if (!zooming && this._positionCartographic.height < 150000.0) {
            return;
        }

        if (!Matrix4.equals(Matrix4.IDENTITY, this.transform)) {
            this.frustum.width = Cartesian3.magnitude(this.position);
            return;
        }

        var scene = this._scene;
        var globe = scene.globe;
        var rayIntersection;
        var depthIntersection;

        if (defined(globe)) {
            var mousePosition = scratchAdjustOrtghographicFrustumMousePosition;
            mousePosition.x = scene.drawingBufferWidth / 2.0;
            mousePosition.y = scene.drawingBufferHeight / 2.0;

            var ray = this.getPickRay(mousePosition, pickGlobeScratchRay);
            rayIntersection = globe.pickWorldCoordinates(ray, scene, true, scratchRayIntersection);

            if (scene.pickPositionSupported) {
                depthIntersection = scene.pickPositionWorldCoordinates(mousePosition, scratchDepthIntersection);
            }

            if (defined(rayIntersection) && defined(depthIntersection)) {
                var depthDistance = defined(depthIntersection) ? Cartesian3.distance(depthIntersection, this.positionWC) : Number.POSITIVE_INFINITY;
                var rayDistance = defined(rayIntersection) ? Cartesian3.distance(rayIntersection, this.positionWC) : Number.POSITIVE_INFINITY;
                this.frustum.width = Math.min(depthDistance, rayDistance);
            } else if (defined(depthIntersection)) {
                this.frustum.width = Cartesian3.distance(depthIntersection, this.positionWC);
            } else if (defined(rayIntersection)) {
                this.frustum.width = Cartesian3.distance(rayIntersection, this.positionWC);
            }
        }

        if (!defined(globe) || (!defined(rayIntersection) && !defined(depthIntersection))) {
            var distance = Math.max(this.positionCartographic.height, 0.0);
            this.frustum.width = distance;
        }
    };

    var scratchSetViewCartesian = new Cartesian3();
    var scratchSetViewTransform1 = new Matrix4();
    var scratchSetViewTransform2 = new Matrix4();
    var scratchSetViewQuaternion = new Quaternion();
    var scratchSetViewMatrix3 = new Matrix3();
    var scratchSetViewCartographic = new Cartographic();

    function setView3D(camera, position, hpr) {
        var currentTransform = Matrix4.clone(camera.transform, scratchSetViewTransform1);
        var localTransform = Transforms.eastNorthUpToFixedFrame(position, camera._projection.ellipsoid, scratchSetViewTransform2);
        camera._setTransform(localTransform);

        Cartesian3.clone(Cartesian3.ZERO, camera.position);
        hpr.heading = hpr.heading - CesiumMath.PI_OVER_TWO;

        var rotQuat = Quaternion.fromHeadingPitchRoll(hpr, scratchSetViewQuaternion);
        var rotMat = Matrix3.fromQuaternion(rotQuat, scratchSetViewMatrix3);

        Matrix3.getColumn(rotMat, 0, camera.direction);
        Matrix3.getColumn(rotMat, 2, camera.up);
        Cartesian3.cross(camera.direction, camera.up, camera.right);

        camera._setTransform(currentTransform);

        camera._adjustOrthographicFrustum(true);
=======
    //>>includeEnd('debug');

    var maxZoomOut = 2.0;
    var ratio = frustum.top / frustum.right;
    frustum.right = this._maxCoord.x * maxZoomOut;
    frustum.left = -frustum.right;
    frustum.top = ratio * frustum.right;
    frustum.bottom = -frustum.top;
  }

  if (this._mode === SceneMode.SCENE2D) {
    clampMove2D(this, this.position);
  }
};

var setTransformPosition = new Cartesian3();
var setTransformUp = new Cartesian3();
var setTransformDirection = new Cartesian3();

Camera.prototype._setTransform = function (transform) {
  var position = Cartesian3.clone(this.positionWC, setTransformPosition);
  var up = Cartesian3.clone(this.upWC, setTransformUp);
  var direction = Cartesian3.clone(this.directionWC, setTransformDirection);

  Matrix4.clone(transform, this._transform);
  this._transformChanged = true;
  updateMembers(this);
  var inverse = this._actualInvTransform;

  Matrix4.multiplyByPoint(inverse, position, this.position);
  Matrix4.multiplyByPointAsVector(inverse, direction, this.direction);
  Matrix4.multiplyByPointAsVector(inverse, up, this.up);
  Cartesian3.cross(this.direction, this.up, this.right);

  updateMembers(this);
};

var scratchAdjustOrtghographicFrustumMousePosition = new Cartesian2();
var pickGlobeScratchRay = new Ray();
var scratchRayIntersection = new Cartesian3();
var scratchDepthIntersection = new Cartesian3();

Camera.prototype._adjustOrthographicFrustum = function (zooming) {
  if (!(this.frustum instanceof OrthographicFrustum)) {
    return;
  }

  if (!zooming && this._positionCartographic.height < 150000.0) {
    return;
  }

  if (!Matrix4.equals(Matrix4.IDENTITY, this.transform)) {
    this.frustum.width = Cartesian3.magnitude(this.position);
    return;
  }

  var scene = this._scene;
  var globe = scene.globe;
  var rayIntersection;
  var depthIntersection;

  if (defined(globe)) {
    var mousePosition = scratchAdjustOrtghographicFrustumMousePosition;
    mousePosition.x = scene.drawingBufferWidth / 2.0;
    mousePosition.y = scene.drawingBufferHeight / 2.0;

    var ray = this.getPickRay(mousePosition, pickGlobeScratchRay);
    rayIntersection = globe.pickWorldCoordinates(
      ray,
      scene,
      scratchRayIntersection
    );

    if (scene.pickPositionSupported) {
      depthIntersection = scene.pickPositionWorldCoordinates(
        mousePosition,
        scratchDepthIntersection
      );
>>>>>>> 2fd0e8f7
    }

    if (defined(rayIntersection) && defined(depthIntersection)) {
      var depthDistance = defined(depthIntersection)
        ? Cartesian3.distance(depthIntersection, this.positionWC)
        : Number.POSITIVE_INFINITY;
      var rayDistance = defined(rayIntersection)
        ? Cartesian3.distance(rayIntersection, this.positionWC)
        : Number.POSITIVE_INFINITY;
      this.frustum.width = Math.min(depthDistance, rayDistance);
    } else if (defined(depthIntersection)) {
      this.frustum.width = Cartesian3.distance(
        depthIntersection,
        this.positionWC
      );
    } else if (defined(rayIntersection)) {
      this.frustum.width = Cartesian3.distance(
        rayIntersection,
        this.positionWC
      );
    }
  }

  if (
    !defined(globe) ||
    (!defined(rayIntersection) && !defined(depthIntersection))
  ) {
    var distance = Math.max(this.positionCartographic.height, 0.0);
    this.frustum.width = distance;
  }
};

var scratchSetViewCartesian = new Cartesian3();
var scratchSetViewTransform1 = new Matrix4();
var scratchSetViewTransform2 = new Matrix4();
var scratchSetViewQuaternion = new Quaternion();
var scratchSetViewMatrix3 = new Matrix3();
var scratchSetViewCartographic = new Cartographic();

function setView3D(camera, position, hpr) {
  var currentTransform = Matrix4.clone(
    camera.transform,
    scratchSetViewTransform1
  );
  var localTransform = Transforms.eastNorthUpToFixedFrame(
    position,
    camera._projection.ellipsoid,
    scratchSetViewTransform2
  );
  camera._setTransform(localTransform);

  Cartesian3.clone(Cartesian3.ZERO, camera.position);
  hpr.heading = hpr.heading - CesiumMath.PI_OVER_TWO;

  var rotQuat = Quaternion.fromHeadingPitchRoll(hpr, scratchSetViewQuaternion);
  var rotMat = Matrix3.fromQuaternion(rotQuat, scratchSetViewMatrix3);

  Matrix3.getColumn(rotMat, 0, camera.direction);
  Matrix3.getColumn(rotMat, 2, camera.up);
  Cartesian3.cross(camera.direction, camera.up, camera.right);

  camera._setTransform(currentTransform);

  camera._adjustOrthographicFrustum(true);
}

function setViewCV(camera, position, hpr, convert) {
  var currentTransform = Matrix4.clone(
    camera.transform,
    scratchSetViewTransform1
  );
  camera._setTransform(Matrix4.IDENTITY);

  if (!Cartesian3.equals(position, camera.positionWC)) {
    if (convert) {
      var projection = camera._projection;
      var cartographic = projection.ellipsoid.cartesianToCartographic(
        position,
        scratchSetViewCartographic
      );
      position = projection.project(cartographic, scratchSetViewCartesian);
    }
    Cartesian3.clone(position, camera.position);
  }
  hpr.heading = hpr.heading - CesiumMath.PI_OVER_TWO;

  var rotQuat = Quaternion.fromHeadingPitchRoll(hpr, scratchSetViewQuaternion);
  var rotMat = Matrix3.fromQuaternion(rotQuat, scratchSetViewMatrix3);

  Matrix3.getColumn(rotMat, 0, camera.direction);
  Matrix3.getColumn(rotMat, 2, camera.up);
  Cartesian3.cross(camera.direction, camera.up, camera.right);

  camera._setTransform(currentTransform);

  camera._adjustOrthographicFrustum(true);
}

function setView2D(camera, position, hpr, convert) {
  var currentTransform = Matrix4.clone(
    camera.transform,
    scratchSetViewTransform1
  );
  camera._setTransform(Matrix4.IDENTITY);

  if (!Cartesian3.equals(position, camera.positionWC)) {
    if (convert) {
      var projection = camera._projection;
      var cartographic = projection.ellipsoid.cartesianToCartographic(
        position,
        scratchSetViewCartographic
      );
      position = projection.project(cartographic, scratchSetViewCartesian);
    }

    Cartesian2.clone(position, camera.position);

    var newLeft = -position.z * 0.5;
    var newRight = -newLeft;

    var frustum = camera.frustum;
    if (newRight > newLeft) {
      var ratio = frustum.top / frustum.right;
      frustum.right = newRight;
      frustum.left = newLeft;
      frustum.top = frustum.right * ratio;
      frustum.bottom = -frustum.top;
    }
  }

  if (camera._scene.mapMode2D === MapMode2D.ROTATE) {
    hpr.heading = hpr.heading - CesiumMath.PI_OVER_TWO;
    hpr.pitch = -CesiumMath.PI_OVER_TWO;
    hpr.roll = 0.0;
    var rotQuat = Quaternion.fromHeadingPitchRoll(
      hpr,
      scratchSetViewQuaternion
    );
    var rotMat = Matrix3.fromQuaternion(rotQuat, scratchSetViewMatrix3);

    Matrix3.getColumn(rotMat, 2, camera.up);
    Cartesian3.cross(camera.direction, camera.up, camera.right);
  }

  camera._setTransform(currentTransform);
}

var scratchToHPRDirection = new Cartesian3();
var scratchToHPRUp = new Cartesian3();
var scratchToHPRRight = new Cartesian3();

function directionUpToHeadingPitchRoll(camera, position, orientation, result) {
  var direction = Cartesian3.clone(
    orientation.direction,
    scratchToHPRDirection
  );
  var up = Cartesian3.clone(orientation.up, scratchToHPRUp);

  if (camera._scene.mode === SceneMode.SCENE3D) {
    var ellipsoid = camera._projection.ellipsoid;
    var transform = Transforms.eastNorthUpToFixedFrame(
      position,
      ellipsoid,
      scratchHPRMatrix1
    );
    var invTransform = Matrix4.inverseTransformation(
      transform,
      scratchHPRMatrix2
    );

    Matrix4.multiplyByPointAsVector(invTransform, direction, direction);
    Matrix4.multiplyByPointAsVector(invTransform, up, up);
  }

  var right = Cartesian3.cross(direction, up, scratchToHPRRight);

  result.heading = getHeading(direction, up);
  result.pitch = getPitch(direction);
  result.roll = getRoll(direction, up, right);

  return result;
}

var scratchSetViewOptions = {
  destination: undefined,
  orientation: {
    direction: undefined,
    up: undefined,
    heading: undefined,
    pitch: undefined,
    roll: undefined,
  },
  convert: undefined,
  endTransform: undefined,
};

var scratchHpr = new HeadingPitchRoll();
/**
 * Sets the camera position, orientation and transform.
 *
 * @param {Object} options Object with the following properties:
 * @param {Cartesian3|Rectangle} [options.destination] The final position of the camera in WGS84 (world) coordinates or a rectangle that would be visible from a top-down view.
 * @param {Object} [options.orientation] An object that contains either direction and up properties or heading, pitch and roll properties. By default, the direction will point
 * towards the center of the frame in 3D and in the negative z direction in Columbus view. The up direction will point towards local north in 3D and in the positive
 * y direction in Columbus view. Orientation is not used in 2D when in infinite scrolling mode.
 * @param {Matrix4} [options.endTransform] Transform matrix representing the reference frame of the camera.
 * @param {Boolean} [options.convert] Whether to convert the destination from world coordinates to scene coordinates (only relevant when not using 3D). Defaults to <code>true</code>.
 *
 * @example
 * // 1. Set position with a top-down view
 * viewer.camera.setView({
 *     destination : Cesium.Cartesian3.fromDegrees(-117.16, 32.71, 15000.0)
 * });
 *
 * // 2 Set view with heading, pitch and roll
 * viewer.camera.setView({
 *     destination : cartesianPosition,
 *     orientation: {
 *         heading : Cesium.Math.toRadians(90.0), // east, default value is 0.0 (north)
 *         pitch : Cesium.Math.toRadians(-90),    // default value (looking down)
 *         roll : 0.0                             // default value
 *     }
 * });
 *
 * // 3. Change heading, pitch and roll with the camera position remaining the same.
 * viewer.camera.setView({
 *     orientation: {
 *         heading : Cesium.Math.toRadians(90.0), // east, default value is 0.0 (north)
 *         pitch : Cesium.Math.toRadians(-90),    // default value (looking down)
 *         roll : 0.0                             // default value
 *     }
 * });
 *
 *
 * // 4. View rectangle with a top-down view
 * viewer.camera.setView({
 *     destination : Cesium.Rectangle.fromDegrees(west, south, east, north)
 * });
 *
 * // 5. Set position with an orientation using unit vectors.
 * viewer.camera.setView({
 *     destination : Cesium.Cartesian3.fromDegrees(-122.19, 46.25, 5000.0),
 *     orientation : {
 *         direction : new Cesium.Cartesian3(-0.04231243104240401, -0.20123236049443421, -0.97862924300734),
 *         up : new Cesium.Cartesian3(-0.47934589305293746, -0.8553216253114552, 0.1966022179118339)
 *     }
 * });
 */
Camera.prototype.setView = function (options) {
  options = defaultValue(options, defaultValue.EMPTY_OBJECT);
  var orientation = defaultValue(
    options.orientation,
    defaultValue.EMPTY_OBJECT
  );

  var mode = this._mode;
  if (mode === SceneMode.MORPHING) {
    return;
  }

  if (defined(options.endTransform)) {
    this._setTransform(options.endTransform);
  }

  var convert = defaultValue(options.convert, true);
  var destination = defaultValue(
    options.destination,
    Cartesian3.clone(this.positionWC, scratchSetViewCartesian)
  );
  if (defined(destination) && defined(destination.west)) {
    destination = this.getRectangleCameraCoordinates(
      destination,
      scratchSetViewCartesian
    );
    convert = false;
  }

  if (defined(orientation.direction)) {
    orientation = directionUpToHeadingPitchRoll(
      this,
      destination,
      orientation,
      scratchSetViewOptions.orientation
    );
  }

  scratchHpr.heading = defaultValue(orientation.heading, 0.0);
  scratchHpr.pitch = defaultValue(orientation.pitch, -CesiumMath.PI_OVER_TWO);
  scratchHpr.roll = defaultValue(orientation.roll, 0.0);

  if (mode === SceneMode.SCENE3D) {
    setView3D(this, destination, scratchHpr);
  } else if (mode === SceneMode.SCENE2D) {
    setView2D(this, destination, scratchHpr, convert);
  } else {
    setViewCV(this, destination, scratchHpr, convert);
  }
};

var pitchScratch = new Cartesian3();
/**
 * Fly the camera to the home view.  Use {@link Camera#.DEFAULT_VIEW_RECTANGLE} to set
 * the default view for the 3D scene.  The home view for 2D and columbus view shows the
 * entire map.
 *
 * @param {Number} [duration] The duration of the flight in seconds. If omitted, Cesium attempts to calculate an ideal duration based on the distance to be traveled by the flight. See {@link Camera#flyTo}
 */
Camera.prototype.flyHome = function (duration) {
  var mode = this._mode;

  if (mode === SceneMode.MORPHING) {
    this._scene.completeMorph();
  }

  if (mode === SceneMode.SCENE2D) {
    this.flyTo({
      destination: Camera.DEFAULT_VIEW_RECTANGLE,
      duration: duration,
      endTransform: Matrix4.IDENTITY,
    });
  } else if (mode === SceneMode.SCENE3D) {
    var destination = this.getRectangleCameraCoordinates(
      Camera.DEFAULT_VIEW_RECTANGLE
    );

    var mag = Cartesian3.magnitude(destination);
    mag += mag * Camera.DEFAULT_VIEW_FACTOR;
    Cartesian3.normalize(destination, destination);
    Cartesian3.multiplyByScalar(destination, mag, destination);

    this.flyTo({
      destination: destination,
      duration: duration,
      endTransform: Matrix4.IDENTITY,
    });
  } else if (mode === SceneMode.COLUMBUS_VIEW) {
    var maxRadii = this._projection.ellipsoid.maximumRadius;
    var position = new Cartesian3(0.0, -1.0, 1.0);
    position = Cartesian3.multiplyByScalar(
      Cartesian3.normalize(position, position),
      5.0 * maxRadii,
      position
    );
    this.flyTo({
      destination: position,
      duration: duration,
      orientation: {
        heading: 0.0,
        pitch: -Math.acos(Cartesian3.normalize(position, pitchScratch).z),
        roll: 0.0,
      },
      endTransform: Matrix4.IDENTITY,
      convert: false,
    });
  }
};

/**
 * Transform a vector or point from world coordinates to the camera's reference frame.
 *
 * @param {Cartesian4} cartesian The vector or point to transform.
 * @param {Cartesian4} [result] The object onto which to store the result.
 * @returns {Cartesian4} The transformed vector or point.
 */
Camera.prototype.worldToCameraCoordinates = function (cartesian, result) {
  //>>includeStart('debug', pragmas.debug);
  if (!defined(cartesian)) {
    throw new DeveloperError("cartesian is required.");
  }
  //>>includeEnd('debug');

  if (!defined(result)) {
    result = new Cartesian4();
  }
  updateMembers(this);
  return Matrix4.multiplyByVector(this._actualInvTransform, cartesian, result);
};

/**
 * Transform a point from world coordinates to the camera's reference frame.
 *
 * @param {Cartesian3} cartesian The point to transform.
 * @param {Cartesian3} [result] The object onto which to store the result.
 * @returns {Cartesian3} The transformed point.
 */
Camera.prototype.worldToCameraCoordinatesPoint = function (cartesian, result) {
  //>>includeStart('debug', pragmas.debug);
  if (!defined(cartesian)) {
    throw new DeveloperError("cartesian is required.");
  }
  //>>includeEnd('debug');

  if (!defined(result)) {
    result = new Cartesian3();
  }
  updateMembers(this);
  return Matrix4.multiplyByPoint(this._actualInvTransform, cartesian, result);
};

/**
 * Transform a vector from world coordinates to the camera's reference frame.
 *
 * @param {Cartesian3} cartesian The vector to transform.
 * @param {Cartesian3} [result] The object onto which to store the result.
 * @returns {Cartesian3} The transformed vector.
 */
Camera.prototype.worldToCameraCoordinatesVector = function (cartesian, result) {
  //>>includeStart('debug', pragmas.debug);
  if (!defined(cartesian)) {
    throw new DeveloperError("cartesian is required.");
  }
  //>>includeEnd('debug');

  if (!defined(result)) {
    result = new Cartesian3();
  }
  updateMembers(this);
  return Matrix4.multiplyByPointAsVector(
    this._actualInvTransform,
    cartesian,
    result
  );
};

/**
 * Transform a vector or point from the camera's reference frame to world coordinates.
 *
 * @param {Cartesian4} cartesian The vector or point to transform.
 * @param {Cartesian4} [result] The object onto which to store the result.
 * @returns {Cartesian4} The transformed vector or point.
 */
Camera.prototype.cameraToWorldCoordinates = function (cartesian, result) {
  //>>includeStart('debug', pragmas.debug);
  if (!defined(cartesian)) {
    throw new DeveloperError("cartesian is required.");
  }
  //>>includeEnd('debug');

  if (!defined(result)) {
    result = new Cartesian4();
  }
  updateMembers(this);
  return Matrix4.multiplyByVector(this._actualTransform, cartesian, result);
};

/**
 * Transform a point from the camera's reference frame to world coordinates.
 *
 * @param {Cartesian3} cartesian The point to transform.
 * @param {Cartesian3} [result] The object onto which to store the result.
 * @returns {Cartesian3} The transformed point.
 */
Camera.prototype.cameraToWorldCoordinatesPoint = function (cartesian, result) {
  //>>includeStart('debug', pragmas.debug);
  if (!defined(cartesian)) {
    throw new DeveloperError("cartesian is required.");
  }
  //>>includeEnd('debug');

  if (!defined(result)) {
    result = new Cartesian3();
  }
  updateMembers(this);
  return Matrix4.multiplyByPoint(this._actualTransform, cartesian, result);
};

/**
 * Transform a vector from the camera's reference frame to world coordinates.
 *
 * @param {Cartesian3} cartesian The vector to transform.
 * @param {Cartesian3} [result] The object onto which to store the result.
 * @returns {Cartesian3} The transformed vector.
 */
Camera.prototype.cameraToWorldCoordinatesVector = function (cartesian, result) {
  //>>includeStart('debug', pragmas.debug);
  if (!defined(cartesian)) {
    throw new DeveloperError("cartesian is required.");
  }
  //>>includeEnd('debug');

  if (!defined(result)) {
    result = new Cartesian3();
  }
  updateMembers(this);
  return Matrix4.multiplyByPointAsVector(
    this._actualTransform,
    cartesian,
    result
  );
};

function clampMove2D(camera, position) {
  var rotatable2D = camera._scene.mapMode2D === MapMode2D.ROTATE;
  var maxProjectedX = camera._maxCoord.x;
  var maxProjectedY = camera._maxCoord.y;

  var minX;
  var maxX;
  if (rotatable2D) {
    maxX = maxProjectedX;
    minX = -maxX;
  } else {
    maxX = position.x - maxProjectedX * 2.0;
    minX = position.x + maxProjectedX * 2.0;
  }

  if (position.x > maxProjectedX) {
    position.x = maxX;
  }
  if (position.x < -maxProjectedX) {
    position.x = minX;
  }

  if (position.y > maxProjectedY) {
    position.y = maxProjectedY;
  }
  if (position.y < -maxProjectedY) {
    position.y = -maxProjectedY;
  }
}

var moveScratch = new Cartesian3();
/**
 * Translates the camera's position by <code>amount</code> along <code>direction</code>.
 *
 * @param {Cartesian3} direction The direction to move.
 * @param {Number} [amount] The amount, in meters, to move. Defaults to <code>defaultMoveAmount</code>.
 *
 * @see Camera#moveBackward
 * @see Camera#moveForward
 * @see Camera#moveLeft
 * @see Camera#moveRight
 * @see Camera#moveUp
 * @see Camera#moveDown
 */
Camera.prototype.move = function (direction, amount) {
  //>>includeStart('debug', pragmas.debug);
  if (!defined(direction)) {
    throw new DeveloperError("direction is required.");
  }
  //>>includeEnd('debug');

  var cameraPosition = this.position;
  Cartesian3.multiplyByScalar(direction, amount, moveScratch);
  Cartesian3.add(cameraPosition, moveScratch, cameraPosition);

  if (this._mode === SceneMode.SCENE2D) {
    clampMove2D(this, cameraPosition);
  }
  this._adjustOrthographicFrustum(true);
};

/**
 * Translates the camera's position by <code>amount</code> along the camera's view vector.
 * When in 2D mode, this will zoom in the camera instead of translating the camera's position.
 *
 * @param {Number} [amount] The amount, in meters, to move. Defaults to <code>defaultMoveAmount</code>.
 *
 * @see Camera#moveBackward
 */
Camera.prototype.moveForward = function (amount) {
  amount = defaultValue(amount, this.defaultMoveAmount);

  if (this._mode === SceneMode.SCENE2D) {
    // 2D mode
    zoom2D(this, amount);
  } else {
    // 3D or Columbus view mode
    this.move(this.direction, amount);
  }
};

/**
 * Translates the camera's position by <code>amount</code> along the opposite direction
 * of the camera's view vector.
 * When in 2D mode, this will zoom out the camera instead of translating the camera's position.
 *
 * @param {Number} [amount] The amount, in meters, to move. Defaults to <code>defaultMoveAmount</code>.
 *
 * @see Camera#moveForward
 */
Camera.prototype.moveBackward = function (amount) {
  amount = defaultValue(amount, this.defaultMoveAmount);

  if (this._mode === SceneMode.SCENE2D) {
    // 2D mode
    zoom2D(this, -amount);
  } else {
    // 3D or Columbus view mode
    this.move(this.direction, -amount);
  }
};

/**
 * Translates the camera's position by <code>amount</code> along the camera's up vector.
 *
 * @param {Number} [amount] The amount, in meters, to move. Defaults to <code>defaultMoveAmount</code>.
 *
 * @see Camera#moveDown
 */
Camera.prototype.moveUp = function (amount) {
  amount = defaultValue(amount, this.defaultMoveAmount);
  this.move(this.up, amount);
};

/**
 * Translates the camera's position by <code>amount</code> along the opposite direction
 * of the camera's up vector.
 *
 * @param {Number} [amount] The amount, in meters, to move. Defaults to <code>defaultMoveAmount</code>.
 *
 * @see Camera#moveUp
 */
Camera.prototype.moveDown = function (amount) {
  amount = defaultValue(amount, this.defaultMoveAmount);
  this.move(this.up, -amount);
};

/**
 * Translates the camera's position by <code>amount</code> along the camera's right vector.
 *
 * @param {Number} [amount] The amount, in meters, to move. Defaults to <code>defaultMoveAmount</code>.
 *
 * @see Camera#moveLeft
 */
Camera.prototype.moveRight = function (amount) {
  amount = defaultValue(amount, this.defaultMoveAmount);
  this.move(this.right, amount);
};

/**
 * Translates the camera's position by <code>amount</code> along the opposite direction
 * of the camera's right vector.
 *
 * @param {Number} [amount] The amount, in meters, to move. Defaults to <code>defaultMoveAmount</code>.
 *
 * @see Camera#moveRight
 */
Camera.prototype.moveLeft = function (amount) {
  amount = defaultValue(amount, this.defaultMoveAmount);
  this.move(this.right, -amount);
};

/**
 * Rotates the camera around its up vector by amount, in radians, in the opposite direction
 * of its right vector if not in 2D mode.
 *
 * @param {Number} [amount] The amount, in radians, to rotate by. Defaults to <code>defaultLookAmount</code>.
 *
 * @see Camera#lookRight
 */
Camera.prototype.lookLeft = function (amount) {
  amount = defaultValue(amount, this.defaultLookAmount);

  // only want view of map to change in 3D mode, 2D visual is incorrect when look changes
  if (this._mode !== SceneMode.SCENE2D) {
    this.look(this.up, -amount);
  }
};

/**
 * Rotates the camera around its up vector by amount, in radians, in the direction
 * of its right vector if not in 2D mode.
 *
 * @param {Number} [amount] The amount, in radians, to rotate by. Defaults to <code>defaultLookAmount</code>.
 *
 * @see Camera#lookLeft
 */
Camera.prototype.lookRight = function (amount) {
  amount = defaultValue(amount, this.defaultLookAmount);

  // only want view of map to change in 3D mode, 2D visual is incorrect when look changes
  if (this._mode !== SceneMode.SCENE2D) {
    this.look(this.up, amount);
  }
};

/**
 * Rotates the camera around its right vector by amount, in radians, in the direction
 * of its up vector if not in 2D mode.
 *
 * @param {Number} [amount] The amount, in radians, to rotate by. Defaults to <code>defaultLookAmount</code>.
 *
 * @see Camera#lookDown
 */
Camera.prototype.lookUp = function (amount) {
  amount = defaultValue(amount, this.defaultLookAmount);

  // only want view of map to change in 3D mode, 2D visual is incorrect when look changes
  if (this._mode !== SceneMode.SCENE2D) {
    this.look(this.right, -amount);
  }
};

/**
 * Rotates the camera around its right vector by amount, in radians, in the opposite direction
 * of its up vector if not in 2D mode.
 *
 * @param {Number} [amount] The amount, in radians, to rotate by. Defaults to <code>defaultLookAmount</code>.
 *
 * @see Camera#lookUp
 */
Camera.prototype.lookDown = function (amount) {
  amount = defaultValue(amount, this.defaultLookAmount);

  // only want view of map to change in 3D mode, 2D visual is incorrect when look changes
  if (this._mode !== SceneMode.SCENE2D) {
    this.look(this.right, amount);
  }
};

var lookScratchQuaternion = new Quaternion();
var lookScratchMatrix = new Matrix3();
/**
 * Rotate each of the camera's orientation vectors around <code>axis</code> by <code>angle</code>
 *
 * @param {Cartesian3} axis The axis to rotate around.
 * @param {Number} [angle] The angle, in radians, to rotate by. Defaults to <code>defaultLookAmount</code>.
 *
 * @see Camera#lookUp
 * @see Camera#lookDown
 * @see Camera#lookLeft
 * @see Camera#lookRight
 */
Camera.prototype.look = function (axis, angle) {
  //>>includeStart('debug', pragmas.debug);
  if (!defined(axis)) {
    throw new DeveloperError("axis is required.");
  }
  //>>includeEnd('debug');

  var turnAngle = defaultValue(angle, this.defaultLookAmount);
  var quaternion = Quaternion.fromAxisAngle(
    axis,
    -turnAngle,
    lookScratchQuaternion
  );
  var rotation = Matrix3.fromQuaternion(quaternion, lookScratchMatrix);

  var direction = this.direction;
  var up = this.up;
  var right = this.right;

  Matrix3.multiplyByVector(rotation, direction, direction);
  Matrix3.multiplyByVector(rotation, up, up);
  Matrix3.multiplyByVector(rotation, right, right);
};

/**
 * Rotate the camera counter-clockwise around its direction vector by amount, in radians.
 *
 * @param {Number} [amount] The amount, in radians, to rotate by. Defaults to <code>defaultLookAmount</code>.
 *
 * @see Camera#twistRight
 */
Camera.prototype.twistLeft = function (amount) {
  amount = defaultValue(amount, this.defaultLookAmount);
  this.look(this.direction, amount);
};

/**
 * Rotate the camera clockwise around its direction vector by amount, in radians.
 *
 * @param {Number} [amount] The amount, in radians, to rotate by. Defaults to <code>defaultLookAmount</code>.
 *
 * @see Camera#twistLeft
 */
Camera.prototype.twistRight = function (amount) {
  amount = defaultValue(amount, this.defaultLookAmount);
  this.look(this.direction, -amount);
};

var rotateScratchQuaternion = new Quaternion();
var rotateScratchMatrix = new Matrix3();
/**
 * Rotates the camera around <code>axis</code> by <code>angle</code>. The distance
 * of the camera's position to the center of the camera's reference frame remains the same.
 *
 * @param {Cartesian3} axis The axis to rotate around given in world coordinates.
 * @param {Number} [angle] The angle, in radians, to rotate by. Defaults to <code>defaultRotateAmount</code>.
 *
 * @see Camera#rotateUp
 * @see Camera#rotateDown
 * @see Camera#rotateLeft
 * @see Camera#rotateRight
 */
Camera.prototype.rotate = function (axis, angle) {
  //>>includeStart('debug', pragmas.debug);
  if (!defined(axis)) {
    throw new DeveloperError("axis is required.");
  }
  //>>includeEnd('debug');

  var turnAngle = defaultValue(angle, this.defaultRotateAmount);
  var quaternion = Quaternion.fromAxisAngle(
    axis,
    -turnAngle,
    rotateScratchQuaternion
  );
  var rotation = Matrix3.fromQuaternion(quaternion, rotateScratchMatrix);
  Matrix3.multiplyByVector(rotation, this.position, this.position);
  Matrix3.multiplyByVector(rotation, this.direction, this.direction);
  Matrix3.multiplyByVector(rotation, this.up, this.up);
  Cartesian3.cross(this.direction, this.up, this.right);
  Cartesian3.cross(this.right, this.direction, this.up);

  this._adjustOrthographicFrustum(false);
};

/**
 * Rotates the camera around the center of the camera's reference frame by angle downwards.
 *
 * @param {Number} [angle] The angle, in radians, to rotate by. Defaults to <code>defaultRotateAmount</code>.
 *
 * @see Camera#rotateUp
 * @see Camera#rotate
 */
Camera.prototype.rotateDown = function (angle) {
  angle = defaultValue(angle, this.defaultRotateAmount);
  rotateVertical(this, angle);
};

/**
 * Rotates the camera around the center of the camera's reference frame by angle upwards.
 *
 * @param {Number} [angle] The angle, in radians, to rotate by. Defaults to <code>defaultRotateAmount</code>.
 *
 * @see Camera#rotateDown
 * @see Camera#rotate
 */
Camera.prototype.rotateUp = function (angle) {
  angle = defaultValue(angle, this.defaultRotateAmount);
  rotateVertical(this, -angle);
};

var rotateVertScratchP = new Cartesian3();
var rotateVertScratchA = new Cartesian3();
var rotateVertScratchTan = new Cartesian3();
var rotateVertScratchNegate = new Cartesian3();
function rotateVertical(camera, angle) {
  var position = camera.position;
  if (
    defined(camera.constrainedAxis) &&
    !Cartesian3.equalsEpsilon(
      camera.position,
      Cartesian3.ZERO,
      CesiumMath.EPSILON2
    )
  ) {
    var p = Cartesian3.normalize(position, rotateVertScratchP);
    var northParallel = Cartesian3.equalsEpsilon(
      p,
      camera.constrainedAxis,
      CesiumMath.EPSILON2
    );
    var southParallel = Cartesian3.equalsEpsilon(
      p,
      Cartesian3.negate(camera.constrainedAxis, rotateVertScratchNegate),
      CesiumMath.EPSILON2
    );
    if (!northParallel && !southParallel) {
      var constrainedAxis = Cartesian3.normalize(
        camera.constrainedAxis,
        rotateVertScratchA
      );

      var dot = Cartesian3.dot(p, constrainedAxis);
      var angleToAxis = CesiumMath.acosClamped(dot);
      if (angle > 0 && angle > angleToAxis) {
        angle = angleToAxis - CesiumMath.EPSILON4;
      }

      dot = Cartesian3.dot(
        p,
        Cartesian3.negate(constrainedAxis, rotateVertScratchNegate)
      );
      angleToAxis = CesiumMath.acosClamped(dot);
      if (angle < 0 && -angle > angleToAxis) {
        angle = -angleToAxis + CesiumMath.EPSILON4;
      }

      var tangent = Cartesian3.cross(constrainedAxis, p, rotateVertScratchTan);
      camera.rotate(tangent, angle);
    } else if ((northParallel && angle < 0) || (southParallel && angle > 0)) {
      camera.rotate(camera.right, angle);
    }
  } else {
    camera.rotate(camera.right, angle);
  }
}

/**
 * Rotates the camera around the center of the camera's reference frame by angle to the right.
 *
 * @param {Number} [angle] The angle, in radians, to rotate by. Defaults to <code>defaultRotateAmount</code>.
 *
 * @see Camera#rotateLeft
 * @see Camera#rotate
 */
Camera.prototype.rotateRight = function (angle) {
  angle = defaultValue(angle, this.defaultRotateAmount);
  rotateHorizontal(this, -angle);
};

/**
 * Rotates the camera around the center of the camera's reference frame by angle to the left.
 *
 * @param {Number} [angle] The angle, in radians, to rotate by. Defaults to <code>defaultRotateAmount</code>.
 *
 * @see Camera#rotateRight
 * @see Camera#rotate
 */
Camera.prototype.rotateLeft = function (angle) {
  angle = defaultValue(angle, this.defaultRotateAmount);
  rotateHorizontal(this, angle);
};

function rotateHorizontal(camera, angle) {
  if (defined(camera.constrainedAxis)) {
    camera.rotate(camera.constrainedAxis, angle);
  } else {
    camera.rotate(camera.up, angle);
  }
}

function zoom2D(camera, amount) {
  var frustum = camera.frustum;

  //>>includeStart('debug', pragmas.debug);
  if (
    !(frustum instanceof OrthographicOffCenterFrustum) ||
    !defined(frustum.left) ||
    !defined(frustum.right) ||
    !defined(frustum.bottom) ||
    !defined(frustum.top)
  ) {
    throw new DeveloperError(
      "The camera frustum is expected to be orthographic for 2D camera control."
    );
  }
  //>>includeEnd('debug');

  var ratio;
  amount = amount * 0.5;

  if (
    Math.abs(frustum.top) + Math.abs(frustum.bottom) >
    Math.abs(frustum.left) + Math.abs(frustum.right)
  ) {
    var newTop = frustum.top - amount;
    var newBottom = frustum.bottom + amount;

    var maxBottom = camera._maxCoord.y;
    if (camera._scene.mapMode2D === MapMode2D.ROTATE) {
      maxBottom *= camera.maximumZoomFactor;
    }

    if (newBottom > maxBottom) {
      newBottom = maxBottom;
      newTop = -maxBottom;
    }

    if (newTop <= newBottom) {
      newTop = 1.0;
      newBottom = -1.0;
    }

    ratio = frustum.right / frustum.top;
    frustum.top = newTop;
    frustum.bottom = newBottom;
    frustum.right = frustum.top * ratio;
    frustum.left = -frustum.right;
  } else {
    var newRight = frustum.right - amount;
    var newLeft = frustum.left + amount;

    var maxRight = camera._maxCoord.x;
    if (camera._scene.mapMode2D === MapMode2D.ROTATE) {
      maxRight *= camera.maximumZoomFactor;
    }

    if (newRight > maxRight) {
      newRight = maxRight;
      newLeft = -maxRight;
    }

    if (newRight <= newLeft) {
      newRight = 1.0;
      newLeft = -1.0;
    }
    ratio = frustum.top / frustum.right;
    frustum.right = newRight;
    frustum.left = newLeft;
    frustum.top = frustum.right * ratio;
    frustum.bottom = -frustum.top;
  }
}

function zoom3D(camera, amount) {
  camera.move(camera.direction, amount);
}

/**
 * Zooms <code>amount</code> along the camera's view vector.
 *
 * @param {Number} [amount] The amount to move. Defaults to <code>defaultZoomAmount</code>.
 *
 * @see Camera#zoomOut
 */
Camera.prototype.zoomIn = function (amount) {
  amount = defaultValue(amount, this.defaultZoomAmount);
  if (this._mode === SceneMode.SCENE2D) {
    zoom2D(this, amount);
  } else {
    zoom3D(this, amount);
  }
};

/**
 * Zooms <code>amount</code> along the opposite direction of
 * the camera's view vector.
 *
 * @param {Number} [amount] The amount to move. Defaults to <code>defaultZoomAmount</code>.
 *
 * @see Camera#zoomIn
 */
Camera.prototype.zoomOut = function (amount) {
  amount = defaultValue(amount, this.defaultZoomAmount);
  if (this._mode === SceneMode.SCENE2D) {
    zoom2D(this, -amount);
  } else {
    zoom3D(this, -amount);
  }
};

/**
 * Gets the magnitude of the camera position. In 3D, this is the vector magnitude. In 2D and
 * Columbus view, this is the distance to the map.
 *
 * @returns {Number} The magnitude of the position.
 */
Camera.prototype.getMagnitude = function () {
  if (this._mode === SceneMode.SCENE3D) {
    return Cartesian3.magnitude(this.position);
  } else if (this._mode === SceneMode.COLUMBUS_VIEW) {
    return Math.abs(this.position.z);
  } else if (this._mode === SceneMode.SCENE2D) {
    return Math.max(
      this.frustum.right - this.frustum.left,
      this.frustum.top - this.frustum.bottom
    );
  }
};

var scratchLookAtMatrix4 = new Matrix4();

/**
 * Sets the camera position and orientation using a target and offset. The target must be given in
 * world coordinates. The offset can be either a cartesian or heading/pitch/range in the local east-north-up reference frame centered at the target.
 * If the offset is a cartesian, then it is an offset from the center of the reference frame defined by the transformation matrix. If the offset
 * is heading/pitch/range, then the heading and the pitch angles are defined in the reference frame defined by the transformation matrix.
 * The heading is the angle from y axis and increasing towards the x axis. Pitch is the rotation from the xy-plane. Positive pitch
 * angles are below the plane. Negative pitch angles are above the plane. The range is the distance from the center.
 *
 * In 2D, there must be a top down view. The camera will be placed above the target looking down. The height above the
 * target will be the magnitude of the offset. The heading will be determined from the offset. If the heading cannot be
 * determined from the offset, the heading will be north.
 *
 * @param {Cartesian3} target The target position in world coordinates.
 * @param {Cartesian3|HeadingPitchRange} offset The offset from the target in the local east-north-up reference frame centered at the target.
 *
 * @exception {DeveloperError} lookAt is not supported while morphing.
 *
 * @example
 * // 1. Using a cartesian offset
 * var center = Cesium.Cartesian3.fromDegrees(-98.0, 40.0);
 * viewer.camera.lookAt(center, new Cesium.Cartesian3(0.0, -4790000.0, 3930000.0));
 *
 * // 2. Using a HeadingPitchRange offset
 * var center = Cesium.Cartesian3.fromDegrees(-72.0, 40.0);
 * var heading = Cesium.Math.toRadians(50.0);
 * var pitch = Cesium.Math.toRadians(-20.0);
 * var range = 5000.0;
 * viewer.camera.lookAt(center, new Cesium.HeadingPitchRange(heading, pitch, range));
 */
Camera.prototype.lookAt = function (target, offset) {
  //>>includeStart('debug', pragmas.debug);
  if (!defined(target)) {
    throw new DeveloperError("target is required");
  }
  if (!defined(offset)) {
    throw new DeveloperError("offset is required");
  }
  if (this._mode === SceneMode.MORPHING) {
    throw new DeveloperError("lookAt is not supported while morphing.");
  }
  //>>includeEnd('debug');

  var transform = Transforms.eastNorthUpToFixedFrame(
    target,
    Ellipsoid.WGS84,
    scratchLookAtMatrix4
  );
  this.lookAtTransform(transform, offset);
};

var scratchLookAtHeadingPitchRangeOffset = new Cartesian3();
var scratchLookAtHeadingPitchRangeQuaternion1 = new Quaternion();
var scratchLookAtHeadingPitchRangeQuaternion2 = new Quaternion();
var scratchHeadingPitchRangeMatrix3 = new Matrix3();

function offsetFromHeadingPitchRange(heading, pitch, range) {
  pitch = CesiumMath.clamp(
    pitch,
    -CesiumMath.PI_OVER_TWO,
    CesiumMath.PI_OVER_TWO
  );
  heading = CesiumMath.zeroToTwoPi(heading) - CesiumMath.PI_OVER_TWO;

  var pitchQuat = Quaternion.fromAxisAngle(
    Cartesian3.UNIT_Y,
    -pitch,
    scratchLookAtHeadingPitchRangeQuaternion1
  );
  var headingQuat = Quaternion.fromAxisAngle(
    Cartesian3.UNIT_Z,
    -heading,
    scratchLookAtHeadingPitchRangeQuaternion2
  );
  var rotQuat = Quaternion.multiply(headingQuat, pitchQuat, headingQuat);
  var rotMatrix = Matrix3.fromQuaternion(
    rotQuat,
    scratchHeadingPitchRangeMatrix3
  );

  var offset = Cartesian3.clone(
    Cartesian3.UNIT_X,
    scratchLookAtHeadingPitchRangeOffset
  );
  Matrix3.multiplyByVector(rotMatrix, offset, offset);
  Cartesian3.negate(offset, offset);
  Cartesian3.multiplyByScalar(offset, range, offset);
  return offset;
}

/**
 * Sets the camera position and orientation using a target and transformation matrix. The offset can be either a cartesian or heading/pitch/range.
 * If the offset is a cartesian, then it is an offset from the center of the reference frame defined by the transformation matrix. If the offset
 * is heading/pitch/range, then the heading and the pitch angles are defined in the reference frame defined by the transformation matrix.
 * The heading is the angle from y axis and increasing towards the x axis. Pitch is the rotation from the xy-plane. Positive pitch
 * angles are below the plane. Negative pitch angles are above the plane. The range is the distance from the center.
 *
 * In 2D, there must be a top down view. The camera will be placed above the center of the reference frame. The height above the
 * target will be the magnitude of the offset. The heading will be determined from the offset. If the heading cannot be
 * determined from the offset, the heading will be north.
 *
 * @param {Matrix4} transform The transformation matrix defining the reference frame.
 * @param {Cartesian3|HeadingPitchRange} [offset] The offset from the target in a reference frame centered at the target.
 *
 * @exception {DeveloperError} lookAtTransform is not supported while morphing.
 *
 * @example
 * // 1. Using a cartesian offset
 * var transform = Cesium.Transforms.eastNorthUpToFixedFrame(Cesium.Cartesian3.fromDegrees(-98.0, 40.0));
 * viewer.camera.lookAtTransform(transform, new Cesium.Cartesian3(0.0, -4790000.0, 3930000.0));
 *
 * // 2. Using a HeadingPitchRange offset
 * var transform = Cesium.Transforms.eastNorthUpToFixedFrame(Cesium.Cartesian3.fromDegrees(-72.0, 40.0));
 * var heading = Cesium.Math.toRadians(50.0);
 * var pitch = Cesium.Math.toRadians(-20.0);
 * var range = 5000.0;
 * viewer.camera.lookAtTransform(transform, new Cesium.HeadingPitchRange(heading, pitch, range));
 */
Camera.prototype.lookAtTransform = function (transform, offset) {
  //>>includeStart('debug', pragmas.debug);
  if (!defined(transform)) {
    throw new DeveloperError("transform is required");
  }
  if (this._mode === SceneMode.MORPHING) {
    throw new DeveloperError(
      "lookAtTransform is not supported while morphing."
    );
  }
  //>>includeEnd('debug');

  this._setTransform(transform);
  if (!defined(offset)) {
    return;
  }

  var cartesianOffset;
  if (defined(offset.heading)) {
    cartesianOffset = offsetFromHeadingPitchRange(
      offset.heading,
      offset.pitch,
      offset.range
    );
  } else {
    cartesianOffset = offset;
  }

  if (this._mode === SceneMode.SCENE2D) {
    Cartesian2.clone(Cartesian2.ZERO, this.position);

    Cartesian3.negate(cartesianOffset, this.up);
    this.up.z = 0.0;

    if (Cartesian3.magnitudeSquared(this.up) < CesiumMath.EPSILON10) {
      Cartesian3.clone(Cartesian3.UNIT_Y, this.up);
    }

    Cartesian3.normalize(this.up, this.up);

    this._setTransform(Matrix4.IDENTITY);

    Cartesian3.negate(Cartesian3.UNIT_Z, this.direction);
    Cartesian3.cross(this.direction, this.up, this.right);
    Cartesian3.normalize(this.right, this.right);

    var frustum = this.frustum;
    var ratio = frustum.top / frustum.right;
    frustum.right = Cartesian3.magnitude(cartesianOffset) * 0.5;
    frustum.left = -frustum.right;
    frustum.top = ratio * frustum.right;
    frustum.bottom = -frustum.top;

    this._setTransform(transform);

    return;
  }

  Cartesian3.clone(cartesianOffset, this.position);
  Cartesian3.negate(this.position, this.direction);
  Cartesian3.normalize(this.direction, this.direction);
  Cartesian3.cross(this.direction, Cartesian3.UNIT_Z, this.right);

  if (Cartesian3.magnitudeSquared(this.right) < CesiumMath.EPSILON10) {
    Cartesian3.clone(Cartesian3.UNIT_X, this.right);
  }

  Cartesian3.normalize(this.right, this.right);
  Cartesian3.cross(this.right, this.direction, this.up);
  Cartesian3.normalize(this.up, this.up);

  this._adjustOrthographicFrustum(true);
};

var viewRectangle3DCartographic1 = new Cartographic();
var viewRectangle3DCartographic2 = new Cartographic();
var viewRectangle3DNorthEast = new Cartesian3();
var viewRectangle3DSouthWest = new Cartesian3();
var viewRectangle3DNorthWest = new Cartesian3();
var viewRectangle3DSouthEast = new Cartesian3();
var viewRectangle3DNorthCenter = new Cartesian3();
var viewRectangle3DSouthCenter = new Cartesian3();
var viewRectangle3DCenter = new Cartesian3();
var viewRectangle3DEquator = new Cartesian3();
var defaultRF = {
  direction: new Cartesian3(),
  right: new Cartesian3(),
  up: new Cartesian3(),
};
var viewRectangle3DEllipsoidGeodesic;

function computeD(direction, upOrRight, corner, tanThetaOrPhi) {
  var opposite = Math.abs(Cartesian3.dot(upOrRight, corner));
  return opposite / tanThetaOrPhi - Cartesian3.dot(direction, corner);
}

function rectangleCameraPosition3D(camera, rectangle, result, updateCamera) {
  var ellipsoid = camera._projection.ellipsoid;
  var cameraRF = updateCamera ? camera : defaultRF;

  var north = rectangle.north;
  var south = rectangle.south;
  var east = rectangle.east;
  var west = rectangle.west;

  // If we go across the International Date Line
  if (west > east) {
    east += CesiumMath.TWO_PI;
  }

  // Find the midpoint latitude.
  //
  // EllipsoidGeodesic will fail if the north and south edges are very close to being on opposite sides of the ellipsoid.
  // Ideally we'd just call EllipsoidGeodesic.setEndPoints and let it throw when it detects this case, but sadly it doesn't
  // even look for this case in optimized builds, so we have to test for it here instead.
  //
  // Fortunately, this case can only happen (here) when north is very close to the north pole and south is very close to the south pole,
  // so handle it just by using 0 latitude as the center.  It's certainliy possible to use a smaller tolerance
  // than one degree here, but one degree is safe and putting the center at 0 latitude should be good enough for any
  // rectangle that spans 178+ of the 180 degrees of latitude.
  var longitude = (west + east) * 0.5;
  var latitude;
  if (
    south < -CesiumMath.PI_OVER_TWO + CesiumMath.RADIANS_PER_DEGREE &&
    north > CesiumMath.PI_OVER_TWO - CesiumMath.RADIANS_PER_DEGREE
  ) {
    latitude = 0.0;
  } else {
    var northCartographic = viewRectangle3DCartographic1;
    northCartographic.longitude = longitude;
    northCartographic.latitude = north;
    northCartographic.height = 0.0;

    var southCartographic = viewRectangle3DCartographic2;
    southCartographic.longitude = longitude;
    southCartographic.latitude = south;
    southCartographic.height = 0.0;

    var ellipsoidGeodesic = viewRectangle3DEllipsoidGeodesic;
    if (
      !defined(ellipsoidGeodesic) ||
      ellipsoidGeodesic.ellipsoid !== ellipsoid
    ) {
      viewRectangle3DEllipsoidGeodesic = ellipsoidGeodesic = new EllipsoidGeodesic(
        undefined,
        undefined,
        ellipsoid
      );
    }

    ellipsoidGeodesic.setEndPoints(northCartographic, southCartographic);
    latitude = ellipsoidGeodesic.interpolateUsingFraction(
      0.5,
      viewRectangle3DCartographic1
    ).latitude;
  }

  var centerCartographic = viewRectangle3DCartographic1;
  centerCartographic.longitude = longitude;
  centerCartographic.latitude = latitude;
  centerCartographic.height = 0.0;

  var center = ellipsoid.cartographicToCartesian(
    centerCartographic,
    viewRectangle3DCenter
  );

  var cart = viewRectangle3DCartographic1;
  cart.longitude = east;
  cart.latitude = north;
  var northEast = ellipsoid.cartographicToCartesian(
    cart,
    viewRectangle3DNorthEast
  );
  cart.longitude = west;
  var northWest = ellipsoid.cartographicToCartesian(
    cart,
    viewRectangle3DNorthWest
  );
  cart.longitude = longitude;
  var northCenter = ellipsoid.cartographicToCartesian(
    cart,
    viewRectangle3DNorthCenter
  );
  cart.latitude = south;
  var southCenter = ellipsoid.cartographicToCartesian(
    cart,
    viewRectangle3DSouthCenter
  );
  cart.longitude = east;
  var southEast = ellipsoid.cartographicToCartesian(
    cart,
    viewRectangle3DSouthEast
  );
  cart.longitude = west;
  var southWest = ellipsoid.cartographicToCartesian(
    cart,
    viewRectangle3DSouthWest
  );

  Cartesian3.subtract(northWest, center, northWest);
  Cartesian3.subtract(southEast, center, southEast);
  Cartesian3.subtract(northEast, center, northEast);
  Cartesian3.subtract(southWest, center, southWest);
  Cartesian3.subtract(northCenter, center, northCenter);
  Cartesian3.subtract(southCenter, center, southCenter);

  var direction = ellipsoid.geodeticSurfaceNormal(center, cameraRF.direction);
  Cartesian3.negate(direction, direction);
  var right = Cartesian3.cross(direction, Cartesian3.UNIT_Z, cameraRF.right);
  Cartesian3.normalize(right, right);
  var up = Cartesian3.cross(right, direction, cameraRF.up);

  var d;
  if (camera.frustum instanceof OrthographicFrustum) {
    var width = Math.max(
      Cartesian3.distance(northEast, northWest),
      Cartesian3.distance(southEast, southWest)
    );
    var height = Math.max(
      Cartesian3.distance(northEast, southEast),
      Cartesian3.distance(northWest, southWest)
    );

    var rightScalar;
    var topScalar;
    var ratio =
      camera.frustum._offCenterFrustum.right /
      camera.frustum._offCenterFrustum.top;
    var heightRatio = height * ratio;
    if (width > heightRatio) {
      rightScalar = width;
      topScalar = rightScalar / ratio;
    } else {
      topScalar = height;
      rightScalar = heightRatio;
    }

    d = Math.max(rightScalar, topScalar);
  } else {
    var tanPhi = Math.tan(camera.frustum.fovy * 0.5);
    var tanTheta = camera.frustum.aspectRatio * tanPhi;

    d = Math.max(
      computeD(direction, up, northWest, tanPhi),
      computeD(direction, up, southEast, tanPhi),
      computeD(direction, up, northEast, tanPhi),
      computeD(direction, up, southWest, tanPhi),
      computeD(direction, up, northCenter, tanPhi),
      computeD(direction, up, southCenter, tanPhi),
      computeD(direction, right, northWest, tanTheta),
      computeD(direction, right, southEast, tanTheta),
      computeD(direction, right, northEast, tanTheta),
      computeD(direction, right, southWest, tanTheta),
      computeD(direction, right, northCenter, tanTheta),
      computeD(direction, right, southCenter, tanTheta)
    );

    // If the rectangle crosses the equator, compute D at the equator, too, because that's the
    // widest part of the rectangle when projected onto the globe.
    if (south < 0 && north > 0) {
      var equatorCartographic = viewRectangle3DCartographic1;
      equatorCartographic.longitude = west;
      equatorCartographic.latitude = 0.0;
      equatorCartographic.height = 0.0;
      var equatorPosition = ellipsoid.cartographicToCartesian(
        equatorCartographic,
        viewRectangle3DEquator
      );
      Cartesian3.subtract(equatorPosition, center, equatorPosition);
      d = Math.max(
        d,
        computeD(direction, up, equatorPosition, tanPhi),
        computeD(direction, right, equatorPosition, tanTheta)
      );

      equatorCartographic.longitude = east;
      equatorPosition = ellipsoid.cartographicToCartesian(
        equatorCartographic,
        viewRectangle3DEquator
      );
      Cartesian3.subtract(equatorPosition, center, equatorPosition);
      d = Math.max(
        d,
        computeD(direction, up, equatorPosition, tanPhi),
        computeD(direction, right, equatorPosition, tanTheta)
      );
    }
  }

  return Cartesian3.add(
    center,
    Cartesian3.multiplyByScalar(direction, -d, viewRectangle3DEquator),
    result
  );
}

var viewRectangleCVCartographic = new Cartographic();
var viewRectangleCVNorthEast = new Cartesian3();
var viewRectangleCVSouthWest = new Cartesian3();
function rectangleCameraPositionColumbusView(camera, rectangle, result) {
  var projection = camera._projection;
  if (rectangle.west > rectangle.east) {
    rectangle = Rectangle.MAX_VALUE;
  }
  var transform = camera._actualTransform;
  var invTransform = camera._actualInvTransform;

  var cart = viewRectangleCVCartographic;
  cart.longitude = rectangle.east;
  cart.latitude = rectangle.north;
  var northEast = projection.project(cart, viewRectangleCVNorthEast);
  Matrix4.multiplyByPoint(transform, northEast, northEast);
  Matrix4.multiplyByPoint(invTransform, northEast, northEast);

  cart.longitude = rectangle.west;
  cart.latitude = rectangle.south;
  var southWest = projection.project(cart, viewRectangleCVSouthWest);
  Matrix4.multiplyByPoint(transform, southWest, southWest);
  Matrix4.multiplyByPoint(invTransform, southWest, southWest);

  result.x = (northEast.x - southWest.x) * 0.5 + southWest.x;
  result.y = (northEast.y - southWest.y) * 0.5 + southWest.y;

  if (defined(camera.frustum.fovy)) {
    var tanPhi = Math.tan(camera.frustum.fovy * 0.5);
    var tanTheta = camera.frustum.aspectRatio * tanPhi;
    result.z =
      Math.max(
        (northEast.x - southWest.x) / tanTheta,
        (northEast.y - southWest.y) / tanPhi
      ) * 0.5;
  } else {
    var width = northEast.x - southWest.x;
    var height = northEast.y - southWest.y;
    result.z = Math.max(width, height);
  }

  return result;
}

var viewRectangle2DCartographic = new Cartographic();
var viewRectangle2DNorthEast = new Cartesian3();
var viewRectangle2DSouthWest = new Cartesian3();
function rectangleCameraPosition2D(camera, rectangle, result) {
  var projection = camera._projection;

  // Account for the rectangle crossing the International Date Line in 2D mode
  var east = rectangle.east;
  if (rectangle.west > rectangle.east) {
    if (camera._scene.mapMode2D === MapMode2D.INFINITE_SCROLL) {
      east += CesiumMath.TWO_PI;
    } else {
      rectangle = Rectangle.MAX_VALUE;
      east = rectangle.east;
    }
  }

  var cart = viewRectangle2DCartographic;
  cart.longitude = east;
  cart.latitude = rectangle.north;
  var northEast = projection.project(cart, viewRectangle2DNorthEast);
  cart.longitude = rectangle.west;
  cart.latitude = rectangle.south;
  var southWest = projection.project(cart, viewRectangle2DSouthWest);

  var width = Math.abs(northEast.x - southWest.x) * 0.5;
  var height = Math.abs(northEast.y - southWest.y) * 0.5;

  var right, top;
  var ratio = camera.frustum.right / camera.frustum.top;
  var heightRatio = height * ratio;
  if (width > heightRatio) {
    right = width;
    top = right / ratio;
  } else {
    top = height;
    right = heightRatio;
  }

  height = Math.max(2.0 * right, 2.0 * top);

  result.x = (northEast.x - southWest.x) * 0.5 + southWest.x;
  result.y = (northEast.y - southWest.y) * 0.5 + southWest.y;

  cart = projection.unproject(result, cart);
  cart.height = height;
  result = projection.project(cart, result);

  return result;
}

/**
 * Get the camera position needed to view a rectangle on an ellipsoid or map
 *
 * @param {Rectangle} rectangle The rectangle to view.
 * @param {Cartesian3} [result] The camera position needed to view the rectangle
 * @returns {Cartesian3} The camera position needed to view the rectangle
 */
Camera.prototype.getRectangleCameraCoordinates = function (rectangle, result) {
  //>>includeStart('debug', pragmas.debug);
  if (!defined(rectangle)) {
    throw new DeveloperError("rectangle is required");
  }
  //>>includeEnd('debug');
  var mode = this._mode;

  if (!defined(result)) {
    result = new Cartesian3();
  }

  if (mode === SceneMode.SCENE3D) {
    return rectangleCameraPosition3D(this, rectangle, result);
  } else if (mode === SceneMode.COLUMBUS_VIEW) {
    return rectangleCameraPositionColumbusView(this, rectangle, result);
  } else if (mode === SceneMode.SCENE2D) {
    return rectangleCameraPosition2D(this, rectangle, result);
  }

  return undefined;
};

var pickEllipsoid3DRay = new Ray();
function pickEllipsoid3D(camera, windowPosition, ellipsoid, result) {
  ellipsoid = defaultValue(ellipsoid, Ellipsoid.WGS84);
  var ray = camera.getPickRay(windowPosition, pickEllipsoid3DRay);
  var intersection = IntersectionTests.rayEllipsoid(ray, ellipsoid);
  if (!intersection) {
    return undefined;
  }

  var t = intersection.start > 0.0 ? intersection.start : intersection.stop;
  return Ray.getPoint(ray, t, result);
}

var pickEllipsoid2DRay = new Ray();
function pickMap2D(camera, windowPosition, projection, result) {
  var ray = camera.getPickRay(windowPosition, pickEllipsoid2DRay);
  var position = ray.origin;
  position = Cartesian3.fromElements(position.y, position.z, 0.0, position);
  var cart = projection.unproject(position);

  if (
    cart.latitude < -CesiumMath.PI_OVER_TWO ||
    cart.latitude > CesiumMath.PI_OVER_TWO
  ) {
    return undefined;
  }

  return projection.ellipsoid.cartographicToCartesian(cart, result);
}

var pickEllipsoidCVRay = new Ray();
function pickMapColumbusView(camera, windowPosition, projection, result) {
  var ray = camera.getPickRay(windowPosition, pickEllipsoidCVRay);
  var scalar = -ray.origin.x / ray.direction.x;
  Ray.getPoint(ray, scalar, result);

  var cart = projection.unproject(new Cartesian3(result.y, result.z, 0.0));

  if (
    cart.latitude < -CesiumMath.PI_OVER_TWO ||
    cart.latitude > CesiumMath.PI_OVER_TWO ||
    cart.longitude < -Math.PI ||
    cart.longitude > Math.PI
  ) {
    return undefined;
  }

  return projection.ellipsoid.cartographicToCartesian(cart, result);
}

/**
 * Pick an ellipsoid or map.
 *
 * @param {Cartesian2} windowPosition The x and y coordinates of a pixel.
 * @param {Ellipsoid} [ellipsoid=Ellipsoid.WGS84] The ellipsoid to pick.
 * @param {Cartesian3} [result] The object onto which to store the result.
 * @returns {Cartesian3} If the ellipsoid or map was picked, returns the point on the surface of the ellipsoid or map
 * in world coordinates. If the ellipsoid or map was not picked, returns undefined.
 *
 * @example
 * var canvas = viewer.scene.canvas;
 * var center = new Cesium.Cartesian2(canvas.clientWidth / 2.0, canvas.clientHeight / 2.0);
 * var ellipsoid = viewer.scene.globe.ellipsoid;
 * var result = viewer.camera.pickEllipsoid(center, ellipsoid);
 */
Camera.prototype.pickEllipsoid = function (windowPosition, ellipsoid, result) {
  //>>includeStart('debug', pragmas.debug);
  if (!defined(windowPosition)) {
    throw new DeveloperError("windowPosition is required.");
  }
  //>>includeEnd('debug');

  var canvas = this._scene.canvas;
  if (canvas.clientWidth === 0 || canvas.clientHeight === 0) {
    return undefined;
  }

  if (!defined(result)) {
    result = new Cartesian3();
  }

  ellipsoid = defaultValue(ellipsoid, Ellipsoid.WGS84);

  if (this._mode === SceneMode.SCENE3D) {
    result = pickEllipsoid3D(this, windowPosition, ellipsoid, result);
  } else if (this._mode === SceneMode.SCENE2D) {
    result = pickMap2D(this, windowPosition, this._projection, result);
  } else if (this._mode === SceneMode.COLUMBUS_VIEW) {
    result = pickMapColumbusView(
      this,
      windowPosition,
      this._projection,
      result
    );
  } else {
    return undefined;
  }

  return result;
};

var pickPerspCenter = new Cartesian3();
var pickPerspXDir = new Cartesian3();
var pickPerspYDir = new Cartesian3();
function getPickRayPerspective(camera, windowPosition, result) {
  var canvas = camera._scene.canvas;
  var width = canvas.clientWidth;
  var height = canvas.clientHeight;

  var tanPhi = Math.tan(camera.frustum.fovy * 0.5);
  var tanTheta = camera.frustum.aspectRatio * tanPhi;
  var near = camera.frustum.near;

  var x = (2.0 / width) * windowPosition.x - 1.0;
  var y = (2.0 / height) * (height - windowPosition.y) - 1.0;

  var position = camera.positionWC;
  Cartesian3.clone(position, result.origin);

  var nearCenter = Cartesian3.multiplyByScalar(
    camera.directionWC,
    near,
    pickPerspCenter
  );
  Cartesian3.add(position, nearCenter, nearCenter);
  var xDir = Cartesian3.multiplyByScalar(
    camera.rightWC,
    x * near * tanTheta,
    pickPerspXDir
  );
  var yDir = Cartesian3.multiplyByScalar(
    camera.upWC,
    y * near * tanPhi,
    pickPerspYDir
  );
  var direction = Cartesian3.add(nearCenter, xDir, result.direction);
  Cartesian3.add(direction, yDir, direction);
  Cartesian3.subtract(direction, position, direction);
  Cartesian3.normalize(direction, direction);

  return result;
}

var scratchDirection = new Cartesian3();

function getPickRayOrthographic(camera, windowPosition, result) {
  var canvas = camera._scene.canvas;
  var width = canvas.clientWidth;
  var height = canvas.clientHeight;

  var frustum = camera.frustum;
  if (defined(frustum._offCenterFrustum)) {
    frustum = frustum._offCenterFrustum;
  }
  var x = (2.0 / width) * windowPosition.x - 1.0;
  x *= (frustum.right - frustum.left) * 0.5;
  var y = (2.0 / height) * (height - windowPosition.y) - 1.0;
  y *= (frustum.top - frustum.bottom) * 0.5;

  var origin = result.origin;
  Cartesian3.clone(camera.position, origin);

  Cartesian3.multiplyByScalar(camera.right, x, scratchDirection);
  Cartesian3.add(scratchDirection, origin, origin);
  Cartesian3.multiplyByScalar(camera.up, y, scratchDirection);
  Cartesian3.add(scratchDirection, origin, origin);

  Cartesian3.clone(camera.directionWC, result.direction);

  if (
    camera._mode === SceneMode.COLUMBUS_VIEW ||
    camera._mode === SceneMode.SCENE2D
  ) {
    Cartesian3.fromElements(
      result.origin.z,
      result.origin.x,
      result.origin.y,
      result.origin
    );
  }

  return result;
}

/**
 * Create a ray from the camera position through the pixel at <code>windowPosition</code>
 * in world coordinates.
 *
 * @param {Cartesian2} windowPosition The x and y coordinates of a pixel.
 * @param {Ray} [result] The object onto which to store the result.
 * @returns {Ray} Returns the {@link Cartesian3} position and direction of the ray.
 */
Camera.prototype.getPickRay = function (windowPosition, result) {
  //>>includeStart('debug', pragmas.debug);
  if (!defined(windowPosition)) {
    throw new DeveloperError("windowPosition is required.");
  }
  //>>includeEnd('debug');

  if (!defined(result)) {
    result = new Ray();
  }

  var frustum = this.frustum;
  if (
    defined(frustum.aspectRatio) &&
    defined(frustum.fov) &&
    defined(frustum.near)
  ) {
    return getPickRayPerspective(this, windowPosition, result);
  }

  return getPickRayOrthographic(this, windowPosition, result);
};

var scratchToCenter = new Cartesian3();
var scratchProj = new Cartesian3();

/**
 * Return the distance from the camera to the front of the bounding sphere.
 *
 * @param {BoundingSphere} boundingSphere The bounding sphere in world coordinates.
 * @returns {Number} The distance to the bounding sphere.
 */
Camera.prototype.distanceToBoundingSphere = function (boundingSphere) {
  //>>includeStart('debug', pragmas.debug);
  if (!defined(boundingSphere)) {
    throw new DeveloperError("boundingSphere is required.");
  }
  //>>includeEnd('debug');

  var toCenter = Cartesian3.subtract(
    this.positionWC,
    boundingSphere.center,
    scratchToCenter
  );
  var proj = Cartesian3.multiplyByScalar(
    this.directionWC,
    Cartesian3.dot(toCenter, this.directionWC),
    scratchProj
  );
  return Math.max(0.0, Cartesian3.magnitude(proj) - boundingSphere.radius);
};

var scratchPixelSize = new Cartesian2();

/**
 * Return the pixel size in meters.
 *
 * @param {BoundingSphere} boundingSphere The bounding sphere in world coordinates.
 * @param {Number} drawingBufferWidth The drawing buffer width.
 * @param {Number} drawingBufferHeight The drawing buffer height.
 * @returns {Number} The pixel size in meters.
 */
Camera.prototype.getPixelSize = function (
  boundingSphere,
  drawingBufferWidth,
  drawingBufferHeight
) {
  //>>includeStart('debug', pragmas.debug);
  if (!defined(boundingSphere)) {
    throw new DeveloperError("boundingSphere is required.");
  }
  if (!defined(drawingBufferWidth)) {
    throw new DeveloperError("drawingBufferWidth is required.");
  }
  if (!defined(drawingBufferHeight)) {
    throw new DeveloperError("drawingBufferHeight is required.");
  }
  //>>includeEnd('debug');

  var distance = this.distanceToBoundingSphere(boundingSphere);
  var pixelSize = this.frustum.getPixelDimensions(
    drawingBufferWidth,
    drawingBufferHeight,
    distance,
    this._scene.pixelRatio,
    scratchPixelSize
  );
  return Math.max(pixelSize.x, pixelSize.y);
};

function createAnimationTemplateCV(
  camera,
  position,
  center,
  maxX,
  maxY,
  duration
) {
  var newPosition = Cartesian3.clone(position);

  if (center.y > maxX) {
    newPosition.y -= center.y - maxX;
  } else if (center.y < -maxX) {
    newPosition.y += -maxX - center.y;
  }

  if (center.z > maxY) {
    newPosition.z -= center.z - maxY;
  } else if (center.z < -maxY) {
    newPosition.z += -maxY - center.z;
  }

  function updateCV(value) {
    var interp = Cartesian3.lerp(
      position,
      newPosition,
      value.time,
      new Cartesian3()
    );
    camera.worldToCameraCoordinatesPoint(interp, camera.position);
  }
  return {
    easingFunction: EasingFunction.EXPONENTIAL_OUT,
    startObject: {
      time: 0.0,
    },
    stopObject: {
      time: 1.0,
    },
    duration: duration,
    update: updateCV,
  };
}

var normalScratch = new Cartesian3();
var centerScratch = new Cartesian3();
var posScratch = new Cartesian3();
var scratchCartesian3Subtract = new Cartesian3();

function createAnimationCV(camera, duration) {
  var position = camera.position;
  var direction = camera.direction;

  var normal = camera.worldToCameraCoordinatesVector(
    Cartesian3.UNIT_X,
    normalScratch
  );
  var scalar =
    -Cartesian3.dot(normal, position) / Cartesian3.dot(normal, direction);
  var center = Cartesian3.add(
    position,
    Cartesian3.multiplyByScalar(direction, scalar, centerScratch),
    centerScratch
  );
  camera.cameraToWorldCoordinatesPoint(center, center);

  position = camera.cameraToWorldCoordinatesPoint(camera.position, posScratch);

  var tanPhi = Math.tan(camera.frustum.fovy * 0.5);
  var tanTheta = camera.frustum.aspectRatio * tanPhi;
  var distToC = Cartesian3.magnitude(
    Cartesian3.subtract(position, center, scratchCartesian3Subtract)
  );
  var dWidth = tanTheta * distToC;
  var dHeight = tanPhi * distToC;

  var mapWidth = camera._maxCoord.x;
  var mapHeight = camera._maxCoord.y;

  var maxX = Math.max(dWidth - mapWidth, mapWidth);
  var maxY = Math.max(dHeight - mapHeight, mapHeight);

  if (
    position.z < -maxX ||
    position.z > maxX ||
    position.y < -maxY ||
    position.y > maxY
  ) {
    var translateX = center.y < -maxX || center.y > maxX;
    var translateY = center.z < -maxY || center.z > maxY;
    if (translateX || translateY) {
      return createAnimationTemplateCV(
        camera,
        position,
        center,
        maxX,
        maxY,
        duration
      );
    }
  }

  return undefined;
}

/**
 * Create an animation to move the map into view. This method is only valid for 2D and Columbus modes.
 *
 * @param {Number} duration The duration, in seconds, of the animation.
 * @returns {Object} The animation or undefined if the scene mode is 3D or the map is already ion view.
 *
 * @private
 */
Camera.prototype.createCorrectPositionTween = function (duration) {
  //>>includeStart('debug', pragmas.debug);
  if (!defined(duration)) {
    throw new DeveloperError("duration is required.");
  }
  //>>includeEnd('debug');

  if (this._mode === SceneMode.COLUMBUS_VIEW) {
    return createAnimationCV(this, duration);
  }

  return undefined;
};

var scratchFlyToDestination = new Cartesian3();
var newOptions = {
  destination: undefined,
  heading: undefined,
  pitch: undefined,
  roll: undefined,
  duration: undefined,
  complete: undefined,
  cancel: undefined,
  endTransform: undefined,
  maximumHeight: undefined,
  easingFunction: undefined,
};

/**
 * Cancels the current camera flight if one is in progress.
 * The camera is left at it's current location.
 */
Camera.prototype.cancelFlight = function () {
  if (defined(this._currentFlight)) {
    this._currentFlight.cancelTween();
    this._currentFlight = undefined;
  }
};

/**
 * Flies the camera from its current position to a new position.
 *
 * @param {Object} options Object with the following properties:
 * @param {Cartesian3|Rectangle} options.destination The final position of the camera in WGS84 (world) coordinates or a rectangle that would be visible from a top-down view.
 * @param {Object} [options.orientation] An object that contains either direction and up properties or heading, pitch and roll properties. By default, the direction will point
 * towards the center of the frame in 3D and in the negative z direction in Columbus view. The up direction will point towards local north in 3D and in the positive
 * y direction in Columbus view.  Orientation is not used in 2D when in infinite scrolling mode.
 * @param {Number} [options.duration] The duration of the flight in seconds. If omitted, Cesium attempts to calculate an ideal duration based on the distance to be traveled by the flight.
 * @param {Camera~FlightCompleteCallback} [options.complete] The function to execute when the flight is complete.
 * @param {Camera~FlightCancelledCallback} [options.cancel] The function to execute if the flight is cancelled.
 * @param {Matrix4} [options.endTransform] Transform matrix representing the reference frame the camera will be in when the flight is completed.
 * @param {Number} [options.maximumHeight] The maximum height at the peak of the flight.
 * @param {Number} [options.pitchAdjustHeight] If camera flyes higher than that value, adjust pitch duiring the flight to look down, and keep Earth in viewport.
 * @param {Number} [options.flyOverLongitude] There are always two ways between 2 points on globe. This option force camera to choose fight direction to fly over that longitude.
 * @param {Number} [options.flyOverLongitudeWeight] Fly over the lon specifyed via flyOverLongitude only if that way is not longer than short way times flyOverLongitudeWeight.
 * @param {Boolean} [options.convert] Whether to convert the destination from world coordinates to scene coordinates (only relevant when not using 3D). Defaults to <code>true</code>.
 * @param {EasingFunction|EasingFunction~Callback} [options.easingFunction] Controls how the time is interpolated over the duration of the flight.
 *
 * @exception {DeveloperError} If either direction or up is given, then both are required.
 *
 * @example
 * // 1. Fly to a position with a top-down view
 * viewer.camera.flyTo({
 *     destination : Cesium.Cartesian3.fromDegrees(-117.16, 32.71, 15000.0)
 * });
 *
 * // 2. Fly to a Rectangle with a top-down view
 * viewer.camera.flyTo({
 *     destination : Cesium.Rectangle.fromDegrees(west, south, east, north)
 * });
 *
 * // 3. Fly to a position with an orientation using unit vectors.
 * viewer.camera.flyTo({
 *     destination : Cesium.Cartesian3.fromDegrees(-122.19, 46.25, 5000.0),
 *     orientation : {
 *         direction : new Cesium.Cartesian3(-0.04231243104240401, -0.20123236049443421, -0.97862924300734),
 *         up : new Cesium.Cartesian3(-0.47934589305293746, -0.8553216253114552, 0.1966022179118339)
 *     }
 * });
 *
 * // 4. Fly to a position with an orientation using heading, pitch and roll.
 * viewer.camera.flyTo({
 *     destination : Cesium.Cartesian3.fromDegrees(-122.19, 46.25, 5000.0),
 *     orientation : {
 *         heading : Cesium.Math.toRadians(175.0),
 *         pitch : Cesium.Math.toRadians(-35.0),
 *         roll : 0.0
 *     }
 * });
 */
Camera.prototype.flyTo = function (options) {
  options = defaultValue(options, defaultValue.EMPTY_OBJECT);
  var destination = options.destination;
  //>>includeStart('debug', pragmas.debug);
  if (!defined(destination)) {
    throw new DeveloperError("destination is required.");
  }
  //>>includeEnd('debug');

  var mode = this._mode;
  if (mode === SceneMode.MORPHING) {
    return;
  }

  this.cancelFlight();

  var orientation = defaultValue(
    options.orientation,
    defaultValue.EMPTY_OBJECT
  );
  if (defined(orientation.direction)) {
    orientation = directionUpToHeadingPitchRoll(
      this,
      destination,
      orientation,
      scratchSetViewOptions.orientation
    );
  }

  if (defined(options.duration) && options.duration <= 0.0) {
    var setViewOptions = scratchSetViewOptions;
    setViewOptions.destination = options.destination;
    setViewOptions.orientation.heading = orientation.heading;
    setViewOptions.orientation.pitch = orientation.pitch;
    setViewOptions.orientation.roll = orientation.roll;
    setViewOptions.convert = options.convert;
    setViewOptions.endTransform = options.endTransform;
    this.setView(setViewOptions);
    if (typeof options.complete === "function") {
      options.complete();
    }
    return;
  }

  var isRectangle = defined(destination.west);
  if (isRectangle) {
    destination = this.getRectangleCameraCoordinates(
      destination,
      scratchFlyToDestination
    );
  }

  var that = this;
  var flightTween;

  newOptions.destination = destination;
  newOptions.heading = orientation.heading;
  newOptions.pitch = orientation.pitch;
  newOptions.roll = orientation.roll;
  newOptions.duration = options.duration;
  newOptions.complete = function () {
    if (flightTween === that._currentFlight) {
      that._currentFlight = undefined;
    }
    if (defined(options.complete)) {
      options.complete();
    }
  };
  newOptions.cancel = options.cancel;
  newOptions.endTransform = options.endTransform;
  newOptions.convert = isRectangle ? false : options.convert;
  newOptions.maximumHeight = options.maximumHeight;
  newOptions.pitchAdjustHeight = options.pitchAdjustHeight;
  newOptions.flyOverLongitude = options.flyOverLongitude;
  newOptions.flyOverLongitudeWeight = options.flyOverLongitudeWeight;
  newOptions.easingFunction = options.easingFunction;

  var scene = this._scene;
  var tweenOptions = CameraFlightPath.createTween(scene, newOptions);
  // If the camera doesn't actually need to go anywhere, duration
  // will be 0 and we can just complete the current flight.
  if (tweenOptions.duration === 0) {
    if (typeof tweenOptions.complete === "function") {
      tweenOptions.complete();
    }
    return;
  }
  flightTween = scene.tweens.add(tweenOptions);
  this._currentFlight = flightTween;

  // Save the final destination view information for the PRELOAD_FLIGHT pass.
  var preloadFlightCamera = this._scene.preloadFlightCamera;
  if (this._mode !== SceneMode.SCENE2D) {
    if (!defined(preloadFlightCamera)) {
      preloadFlightCamera = Camera.clone(this);
    }
    preloadFlightCamera.setView({
      destination: destination,
      orientation: orientation,
    });

    this._scene.preloadFlightCullingVolume = preloadFlightCamera.frustum.computeCullingVolume(
      preloadFlightCamera.positionWC,
      preloadFlightCamera.directionWC,
      preloadFlightCamera.upWC
    );
  }
};

function distanceToBoundingSphere3D(camera, radius) {
  var frustum = camera.frustum;
  var tanPhi = Math.tan(frustum.fovy * 0.5);
  var tanTheta = frustum.aspectRatio * tanPhi;
  return Math.max(radius / tanTheta, radius / tanPhi);
}

function distanceToBoundingSphere2D(camera, radius) {
  var frustum = camera.frustum;
  if (defined(frustum._offCenterFrustum)) {
    frustum = frustum._offCenterFrustum;
  }

  var right, top;
  var ratio = frustum.right / frustum.top;
  var heightRatio = radius * ratio;
  if (radius > heightRatio) {
    right = radius;
    top = right / ratio;
  } else {
    top = radius;
    right = heightRatio;
  }

  return Math.max(right, top) * 1.5;
}

var MINIMUM_ZOOM = 100.0;

function adjustBoundingSphereOffset(camera, boundingSphere, offset) {
  offset = HeadingPitchRange.clone(
    defined(offset) ? offset : Camera.DEFAULT_OFFSET
  );

  var minimumZoom =
    camera._scene.screenSpaceCameraController.minimumZoomDistance;
  var maximumZoom =
    camera._scene.screenSpaceCameraController.maximumZoomDistance;
  var range = offset.range;
  if (!defined(range) || range === 0.0) {
    var radius = boundingSphere.radius;
    if (radius === 0.0) {
      offset.range = MINIMUM_ZOOM;
    } else if (
      camera.frustum instanceof OrthographicFrustum ||
      camera._mode === SceneMode.SCENE2D
    ) {
      offset.range = distanceToBoundingSphere2D(camera, radius);
    } else {
      offset.range = distanceToBoundingSphere3D(camera, radius);
    }
    offset.range = CesiumMath.clamp(offset.range, minimumZoom, maximumZoom);
  }

  return offset;
}

/**
 * Sets the camera so that the current view contains the provided bounding sphere.
 *
 * <p>The offset is heading/pitch/range in the local east-north-up reference frame centered at the center of the bounding sphere.
 * The heading and the pitch angles are defined in the local east-north-up reference frame.
 * The heading is the angle from y axis and increasing towards the x axis. Pitch is the rotation from the xy-plane. Positive pitch
 * angles are below the plane. Negative pitch angles are above the plane. The range is the distance from the center. If the range is
 * zero, a range will be computed such that the whole bounding sphere is visible.</p>
 *
 * <p>In 2D, there must be a top down view. The camera will be placed above the target looking down. The height above the
 * target will be the range. The heading will be determined from the offset. If the heading cannot be
 * determined from the offset, the heading will be north.</p>
 *
 * @param {BoundingSphere} boundingSphere The bounding sphere to view, in world coordinates.
 * @param {HeadingPitchRange} [offset] The offset from the target in the local east-north-up reference frame centered at the target.
 *
 * @exception {DeveloperError} viewBoundingSphere is not supported while morphing.
 */
Camera.prototype.viewBoundingSphere = function (boundingSphere, offset) {
  //>>includeStart('debug', pragmas.debug);
  if (!defined(boundingSphere)) {
    throw new DeveloperError("boundingSphere is required.");
  }

  if (this._mode === SceneMode.MORPHING) {
    throw new DeveloperError(
      "viewBoundingSphere is not supported while morphing."
    );
  }
  //>>includeEnd('debug');

  offset = adjustBoundingSphereOffset(this, boundingSphere, offset);
  this.lookAt(boundingSphere.center, offset);
};

var scratchflyToBoundingSphereTransform = new Matrix4();
var scratchflyToBoundingSphereDestination = new Cartesian3();
var scratchflyToBoundingSphereDirection = new Cartesian3();
var scratchflyToBoundingSphereUp = new Cartesian3();
var scratchflyToBoundingSphereRight = new Cartesian3();
var scratchFlyToBoundingSphereCart4 = new Cartesian4();
var scratchFlyToBoundingSphereQuaternion = new Quaternion();
var scratchFlyToBoundingSphereMatrix3 = new Matrix3();

/**
 * Flies the camera to a location where the current view contains the provided bounding sphere.
 *
 * <p> The offset is heading/pitch/range in the local east-north-up reference frame centered at the center of the bounding sphere.
 * The heading and the pitch angles are defined in the local east-north-up reference frame.
 * The heading is the angle from y axis and increasing towards the x axis. Pitch is the rotation from the xy-plane. Positive pitch
 * angles are below the plane. Negative pitch angles are above the plane. The range is the distance from the center. If the range is
 * zero, a range will be computed such that the whole bounding sphere is visible.</p>
 *
 * <p>In 2D and Columbus View, there must be a top down view. The camera will be placed above the target looking down. The height above the
 * target will be the range. The heading will be aligned to local north.</p>
 *
 * @param {BoundingSphere} boundingSphere The bounding sphere to view, in world coordinates.
 * @param {Object} [options] Object with the following properties:
 * @param {Number} [options.duration] The duration of the flight in seconds. If omitted, Cesium attempts to calculate an ideal duration based on the distance to be traveled by the flight.
 * @param {HeadingPitchRange} [options.offset] The offset from the target in the local east-north-up reference frame centered at the target.
 * @param {Camera~FlightCompleteCallback} [options.complete] The function to execute when the flight is complete.
 * @param {Camera~FlightCancelledCallback} [options.cancel] The function to execute if the flight is cancelled.
 * @param {Matrix4} [options.endTransform] Transform matrix representing the reference frame the camera will be in when the flight is completed.
 * @param {Number} [options.maximumHeight] The maximum height at the peak of the flight.
 * @param {Number} [options.pitchAdjustHeight] If camera flyes higher than that value, adjust pitch duiring the flight to look down, and keep Earth in viewport.
 * @param {Number} [options.flyOverLongitude] There are always two ways between 2 points on globe. This option force camera to choose fight direction to fly over that longitude.
 * @param {Number} [options.flyOverLongitudeWeight] Fly over the lon specifyed via flyOverLongitude only if that way is not longer than short way times flyOverLongitudeWeight.
 * @param {EasingFunction|EasingFunction~Callback} [options.easingFunction] Controls how the time is interpolated over the duration of the flight.
 */
Camera.prototype.flyToBoundingSphere = function (boundingSphere, options) {
  //>>includeStart('debug', pragmas.debug);
  if (!defined(boundingSphere)) {
    throw new DeveloperError("boundingSphere is required.");
  }
  //>>includeEnd('debug');

  options = defaultValue(options, defaultValue.EMPTY_OBJECT);
  var scene2D =
    this._mode === SceneMode.SCENE2D || this._mode === SceneMode.COLUMBUS_VIEW;
  this._setTransform(Matrix4.IDENTITY);
  var offset = adjustBoundingSphereOffset(this, boundingSphere, options.offset);

  var position;
  if (scene2D) {
    position = Cartesian3.multiplyByScalar(
      Cartesian3.UNIT_Z,
      offset.range,
      scratchflyToBoundingSphereDestination
    );
  } else {
    position = offsetFromHeadingPitchRange(
      offset.heading,
      offset.pitch,
      offset.range
    );
  }

  var transform = Transforms.eastNorthUpToFixedFrame(
    boundingSphere.center,
    Ellipsoid.WGS84,
    scratchflyToBoundingSphereTransform
  );
  Matrix4.multiplyByPoint(transform, position, position);

  var direction;
  var up;

  if (!scene2D) {
    direction = Cartesian3.subtract(
      boundingSphere.center,
      position,
      scratchflyToBoundingSphereDirection
    );
    Cartesian3.normalize(direction, direction);

    up = Matrix4.multiplyByPointAsVector(
      transform,
      Cartesian3.UNIT_Z,
      scratchflyToBoundingSphereUp
    );
    if (1.0 - Math.abs(Cartesian3.dot(direction, up)) < CesiumMath.EPSILON6) {
      var rotateQuat = Quaternion.fromAxisAngle(
        direction,
        offset.heading,
        scratchFlyToBoundingSphereQuaternion
      );
      var rotation = Matrix3.fromQuaternion(
        rotateQuat,
        scratchFlyToBoundingSphereMatrix3
      );

      Cartesian3.fromCartesian4(
        Matrix4.getColumn(transform, 1, scratchFlyToBoundingSphereCart4),
        up
      );
      Matrix3.multiplyByVector(rotation, up, up);
    }

    var right = Cartesian3.cross(
      direction,
      up,
      scratchflyToBoundingSphereRight
    );
    Cartesian3.cross(right, direction, up);
    Cartesian3.normalize(up, up);
  }

  this.flyTo({
    destination: position,
    orientation: {
      direction: direction,
      up: up,
    },
    duration: options.duration,
    complete: options.complete,
    cancel: options.cancel,
    endTransform: options.endTransform,
    maximumHeight: options.maximumHeight,
    easingFunction: options.easingFunction,
    flyOverLongitude: options.flyOverLongitude,
    flyOverLongitudeWeight: options.flyOverLongitudeWeight,
    pitchAdjustHeight: options.pitchAdjustHeight,
  });
};

var scratchCartesian3_1 = new Cartesian3();
var scratchCartesian3_2 = new Cartesian3();
var scratchCartesian3_3 = new Cartesian3();
var scratchCartesian3_4 = new Cartesian3();
var horizonPoints = [
  new Cartesian3(),
  new Cartesian3(),
  new Cartesian3(),
  new Cartesian3(),
];

function computeHorizonQuad(camera, ellipsoid) {
  var radii = ellipsoid.radii;
  var p = camera.positionWC;

  // Find the corresponding position in the scaled space of the ellipsoid.
  var q = Cartesian3.multiplyComponents(
    ellipsoid.oneOverRadii,
    p,
    scratchCartesian3_1
  );

  var qMagnitude = Cartesian3.magnitude(q);
  var qUnit = Cartesian3.normalize(q, scratchCartesian3_2);

  // Determine the east and north directions at q.
  var eUnit;
  var nUnit;
  if (
    Cartesian3.equalsEpsilon(qUnit, Cartesian3.UNIT_Z, CesiumMath.EPSILON10)
  ) {
    eUnit = new Cartesian3(0, 1, 0);
    nUnit = new Cartesian3(0, 0, 1);
  } else {
    eUnit = Cartesian3.normalize(
      Cartesian3.cross(Cartesian3.UNIT_Z, qUnit, scratchCartesian3_3),
      scratchCartesian3_3
    );
    nUnit = Cartesian3.normalize(
      Cartesian3.cross(qUnit, eUnit, scratchCartesian3_4),
      scratchCartesian3_4
    );
  }

  // Determine the radius of the 'limb' of the ellipsoid.
  var wMagnitude = Math.sqrt(Cartesian3.magnitudeSquared(q) - 1.0);

  // Compute the center and offsets.
  var center = Cartesian3.multiplyByScalar(
    qUnit,
    1.0 / qMagnitude,
    scratchCartesian3_1
  );
  var scalar = wMagnitude / qMagnitude;
  var eastOffset = Cartesian3.multiplyByScalar(
    eUnit,
    scalar,
    scratchCartesian3_2
  );
  var northOffset = Cartesian3.multiplyByScalar(
    nUnit,
    scalar,
    scratchCartesian3_3
  );

  // A conservative measure for the longitudes would be to use the min/max longitudes of the bounding frustum.
  var upperLeft = Cartesian3.add(center, northOffset, horizonPoints[0]);
  Cartesian3.subtract(upperLeft, eastOffset, upperLeft);
  Cartesian3.multiplyComponents(radii, upperLeft, upperLeft);

  var lowerLeft = Cartesian3.subtract(center, northOffset, horizonPoints[1]);
  Cartesian3.subtract(lowerLeft, eastOffset, lowerLeft);
  Cartesian3.multiplyComponents(radii, lowerLeft, lowerLeft);

  var lowerRight = Cartesian3.subtract(center, northOffset, horizonPoints[2]);
  Cartesian3.add(lowerRight, eastOffset, lowerRight);
  Cartesian3.multiplyComponents(radii, lowerRight, lowerRight);

  var upperRight = Cartesian3.add(center, northOffset, horizonPoints[3]);
  Cartesian3.add(upperRight, eastOffset, upperRight);
  Cartesian3.multiplyComponents(radii, upperRight, upperRight);

  return horizonPoints;
}

var scratchPickCartesian2 = new Cartesian2();
var scratchRectCartesian = new Cartesian3();
var cartoArray = [
  new Cartographic(),
  new Cartographic(),
  new Cartographic(),
  new Cartographic(),
];
function addToResult(x, y, index, camera, ellipsoid, computedHorizonQuad) {
  scratchPickCartesian2.x = x;
  scratchPickCartesian2.y = y;
  var r = camera.pickEllipsoid(
    scratchPickCartesian2,
    ellipsoid,
    scratchRectCartesian
  );
  if (defined(r)) {
    cartoArray[index] = ellipsoid.cartesianToCartographic(r, cartoArray[index]);
    return 1;
  }
  cartoArray[index] = ellipsoid.cartesianToCartographic(
    computedHorizonQuad[index],
    cartoArray[index]
  );
  return 0;
}
/**
 * Computes the approximate visible rectangle on the ellipsoid.
 *
 * @param {Ellipsoid} [ellipsoid=Ellipsoid.WGS84] The ellipsoid that you want to know the visible region.
 * @param {Rectangle} [result] The rectangle in which to store the result
 *
 * @returns {Rectangle|undefined} The visible rectangle or undefined if the ellipsoid isn't visible at all.
 */
Camera.prototype.computeViewRectangle = function (ellipsoid, result) {
  ellipsoid = defaultValue(ellipsoid, Ellipsoid.WGS84);
  var cullingVolume = this.frustum.computeCullingVolume(
    this.positionWC,
    this.directionWC,
    this.upWC
  );
  var boundingSphere = new BoundingSphere(
    Cartesian3.ZERO,
    ellipsoid.maximumRadius
  );
  var visibility = cullingVolume.computeVisibility(boundingSphere);
  if (visibility === Intersect.OUTSIDE) {
    return undefined;
  }

  var canvas = this._scene.canvas;
  var width = canvas.clientWidth;
  var height = canvas.clientHeight;

  var successfulPickCount = 0;

  var computedHorizonQuad = computeHorizonQuad(this, ellipsoid);

  successfulPickCount += addToResult(
    0,
    0,
    0,
    this,
    ellipsoid,
    computedHorizonQuad
  );
  successfulPickCount += addToResult(
    0,
    height,
    1,
    this,
    ellipsoid,
    computedHorizonQuad
  );
  successfulPickCount += addToResult(
    width,
    height,
    2,
    this,
    ellipsoid,
    computedHorizonQuad
  );
  successfulPickCount += addToResult(
    width,
    0,
    3,
    this,
    ellipsoid,
    computedHorizonQuad
  );

  if (successfulPickCount < 2) {
    // If we have space non-globe in 3 or 4 corners then return the whole globe
    return Rectangle.MAX_VALUE;
  }

  result = Rectangle.fromCartographicArray(cartoArray, result);

  // Detect if we go over the poles
  var distance = 0;
  var lastLon = cartoArray[3].longitude;
  for (var i = 0; i < 4; ++i) {
    var lon = cartoArray[i].longitude;
    var diff = Math.abs(lon - lastLon);
    if (diff > CesiumMath.PI) {
      // Crossed the dateline
      distance += CesiumMath.TWO_PI - diff;
    } else {
      distance += diff;
    }

    lastLon = lon;
  }

  // We are over one of the poles so adjust the rectangle accordingly
  if (
    CesiumMath.equalsEpsilon(
      Math.abs(distance),
      CesiumMath.TWO_PI,
      CesiumMath.EPSILON9
    )
  ) {
    result.west = -CesiumMath.PI;
    result.east = CesiumMath.PI;
    if (cartoArray[0].latitude >= 0.0) {
      result.north = CesiumMath.PI_OVER_TWO;
    } else {
      result.south = -CesiumMath.PI_OVER_TWO;
    }
  }

  return result;
};

/**
 * Switches the frustum/projection to perspective.
 *
 * This function is a no-op in 2D which must always be orthographic.
 */
Camera.prototype.switchToPerspectiveFrustum = function () {
  if (
    this._mode === SceneMode.SCENE2D ||
    this.frustum instanceof PerspectiveFrustum
  ) {
    return;
  }

  var scene = this._scene;
  this.frustum = new PerspectiveFrustum();
  this.frustum.aspectRatio =
    scene.drawingBufferWidth / scene.drawingBufferHeight;
  this.frustum.fov = CesiumMath.toRadians(60.0);
};

/**
 * Switches the frustum/projection to orthographic.
 *
 * This function is a no-op in 2D which will always be orthographic.
 */
Camera.prototype.switchToOrthographicFrustum = function () {
  if (
    this._mode === SceneMode.SCENE2D ||
    this.frustum instanceof OrthographicFrustum
  ) {
    return;
  }

  var scene = this._scene;
  this.frustum = new OrthographicFrustum();
  this.frustum.aspectRatio =
    scene.drawingBufferWidth / scene.drawingBufferHeight;

  // It doesn't matter what we set this to. The adjust below will correct the width based on the camera position.
  this.frustum.width = Cartesian3.magnitude(this.position);

  // Check the projection matrix. It will always be defined, but we need to force an off-center update.
  var projectionMatrix = this.frustum.projectionMatrix;
  if (defined(projectionMatrix)) {
    this._adjustOrthographicFrustum(true);
  }
};

/**
 * @private
 */
Camera.clone = function (camera, result) {
  if (!defined(result)) {
    result = new Camera(camera._scene);
  }

  Cartesian3.clone(camera.position, result.position);
  Cartesian3.clone(camera.direction, result.direction);
  Cartesian3.clone(camera.up, result.up);
  Cartesian3.clone(camera.right, result.right);
  Matrix4.clone(camera._transform, result.transform);
  result._transformChanged = true;
  result.frustum = camera.frustum.clone();

  return result;
};

/**
 * A function that will execute when a flight completes.
 * @callback Camera~FlightCompleteCallback
 */

/**
 * A function that will execute when a flight is cancelled.
 * @callback Camera~FlightCancelledCallback
 */
export default Camera;<|MERGE_RESOLUTION|>--- conflicted
+++ resolved
@@ -1074,413 +1074,6 @@
         "The camera frustum is expected to be orthographic for 2D camera control."
       );
     }
-<<<<<<< HEAD
-
-    var scratchHPRMatrix1 = new Matrix4();
-    var scratchHPRMatrix2 = new Matrix4();
-
-    Object.defineProperties(Camera.prototype, {
-        /**
-         * Gets the camera's reference frame. The inverse of this transformation is appended to the view matrix.
-         * @memberof Camera.prototype
-         *
-         * @type {Matrix4}
-         * @readonly
-         *
-         * @default {@link Matrix4.IDENTITY}
-         */
-        transform : {
-            get : function() {
-                return this._transform;
-            }
-        },
-
-        /**
-         * Gets the inverse camera transform.
-         * @memberof Camera.prototype
-         *
-         * @type {Matrix4}
-         * @readonly
-         *
-         * @default {@link Matrix4.IDENTITY}
-         */
-        inverseTransform : {
-            get : function() {
-                updateMembers(this);
-                return this._invTransform;
-            }
-        },
-
-        /**
-         * Gets the view matrix.
-         * @memberof Camera.prototype
-         *
-         * @type {Matrix4}
-         * @readonly
-         *
-         * @see Camera#inverseViewMatrix
-         */
-        viewMatrix : {
-            get : function() {
-                updateMembers(this);
-                return this._viewMatrix;
-            }
-        },
-
-        /**
-         * Gets the inverse view matrix.
-         * @memberof Camera.prototype
-         *
-         * @type {Matrix4}
-         * @readonly
-         *
-         * @see Camera#viewMatrix
-         */
-        inverseViewMatrix : {
-            get : function() {
-                updateMembers(this);
-                return this._invViewMatrix;
-            }
-        },
-
-        /**
-         * Gets the {@link Cartographic} position of the camera, with longitude and latitude
-         * expressed in radians and height in meters.  In 2D and Columbus View, it is possible
-         * for the returned longitude and latitude to be outside the range of valid longitudes
-         * and latitudes when the camera is outside the map.
-         * @memberof Camera.prototype
-         *
-         * @type {Cartographic}
-         * @readonly
-         */
-        positionCartographic : {
-            get : function() {
-                updateMembers(this);
-                return this._positionCartographic;
-            }
-        },
-
-        /**
-         * Gets the position of the camera in world coordinates.
-         * @memberof Camera.prototype
-         *
-         * @type {Cartesian3}
-         * @readonly
-         */
-        positionWC : {
-            get : function() {
-                updateMembers(this);
-                return this._positionWC;
-            }
-        },
-
-        /**
-         * Gets the view direction of the camera in world coordinates.
-         * @memberof Camera.prototype
-         *
-         * @type {Cartesian3}
-         * @readonly
-         */
-        directionWC : {
-            get : function() {
-                updateMembers(this);
-                return this._directionWC;
-            }
-        },
-
-        /**
-         * Gets the up direction of the camera in world coordinates.
-         * @memberof Camera.prototype
-         *
-         * @type {Cartesian3}
-         * @readonly
-         */
-        upWC : {
-            get : function() {
-                updateMembers(this);
-                return this._upWC;
-            }
-        },
-
-        /**
-         * Gets the right direction of the camera in world coordinates.
-         * @memberof Camera.prototype
-         *
-         * @type {Cartesian3}
-         * @readonly
-         */
-        rightWC : {
-            get : function() {
-                updateMembers(this);
-                return this._rightWC;
-            }
-        },
-
-        /**
-         * Gets the camera heading in radians.
-         * @memberof Camera.prototype
-         *
-         * @type {Number}
-         * @readonly
-         */
-        heading : {
-            get : function() {
-                if (this._mode !== SceneMode.MORPHING) {
-                    var ellipsoid = this._projection.ellipsoid;
-
-                    var oldTransform = Matrix4.clone(this._transform, scratchHPRMatrix1);
-                    var transform = Transforms.eastNorthUpToFixedFrame(this.positionWC, ellipsoid, scratchHPRMatrix2);
-                    this._setTransform(transform);
-
-                    var heading = getHeading(this.direction, this.up);
-
-                    this._setTransform(oldTransform);
-
-                    return heading;
-                }
-
-                return undefined;
-            }
-        },
-
-        /**
-         * Gets the camera pitch in radians.
-         * @memberof Camera.prototype
-         *
-         * @type {Number}
-         * @readonly
-         */
-        pitch : {
-            get : function() {
-                if (this._mode !== SceneMode.MORPHING) {
-                    var ellipsoid = this._projection.ellipsoid;
-
-                    var oldTransform = Matrix4.clone(this._transform, scratchHPRMatrix1);
-                    var transform = Transforms.eastNorthUpToFixedFrame(this.positionWC, ellipsoid, scratchHPRMatrix2);
-                    this._setTransform(transform);
-
-                    var pitch = getPitch(this.direction);
-
-                    this._setTransform(oldTransform);
-
-                    return pitch;
-                }
-
-                return undefined;
-            }
-        },
-
-        /**
-         * Gets the camera roll in radians.
-         * @memberof Camera.prototype
-         *
-         * @type {Number}
-         * @readonly
-         */
-        roll : {
-            get : function() {
-                if (this._mode !== SceneMode.MORPHING) {
-                    var ellipsoid = this._projection.ellipsoid;
-
-                    var oldTransform = Matrix4.clone(this._transform, scratchHPRMatrix1);
-                    var transform = Transforms.eastNorthUpToFixedFrame(this.positionWC, ellipsoid, scratchHPRMatrix2);
-                    this._setTransform(transform);
-
-                    var roll = getRoll(this.direction, this.up, this.right);
-
-                    this._setTransform(oldTransform);
-
-                    return roll;
-                }
-
-                return undefined;
-            }
-        },
-
-        /**
-         * Gets the event that will be raised at when the camera starts to move.
-         * @memberof Camera.prototype
-         * @type {Event}
-         * @readonly
-         */
-        moveStart : {
-            get : function() {
-                return this._moveStart;
-            }
-        },
-
-        /**
-         * Gets the event that will be raised when the camera has stopped moving.
-         * @memberof Camera.prototype
-         * @type {Event}
-         * @readonly
-         */
-        moveEnd : {
-            get : function() {
-                return this._moveEnd;
-            }
-        },
-
-        /**
-         * Gets the event that will be raised when the camera has changed by <code>percentageChanged</code>.
-         * @memberof Camera.prototype
-         * @type {Event}
-         * @readonly
-         */
-        changed : {
-            get : function() {
-                return this._changed;
-            }
-        }
-    });
-
-    /**
-     * @private
-     */
-    Camera.prototype.update = function(mode) {
-        //>>includeStart('debug', pragmas.debug);
-        if (!defined(mode)) {
-            throw new DeveloperError('mode is required.');
-        }
-        if (mode === SceneMode.SCENE2D && !(this.frustum instanceof OrthographicOffCenterFrustum)) {
-            throw new DeveloperError('An OrthographicOffCenterFrustum is required in 2D.');
-        }
-        if ((mode === SceneMode.SCENE3D || mode === SceneMode.COLUMBUS_VIEW) &&
-            (!(this.frustum instanceof PerspectiveFrustum) && !(this.frustum instanceof OrthographicFrustum))) {
-            throw new DeveloperError('A PerspectiveFrustum or OrthographicFrustum is required in 3D and Columbus view');
-        }
-        //>>includeEnd('debug');
-
-        var updateFrustum = false;
-        if (mode !== this._mode) {
-            this._mode = mode;
-            this._modeChanged = mode !== SceneMode.MORPHING;
-            updateFrustum = this._mode === SceneMode.SCENE2D;
-        }
-
-        if (updateFrustum) {
-            var frustum = this._max2Dfrustum = this.frustum.clone();
-
-            //>>includeStart('debug', pragmas.debug);
-            if (!(frustum instanceof OrthographicOffCenterFrustum)) {
-                throw new DeveloperError('The camera frustum is expected to be orthographic for 2D camera control.');
-            }
-            //>>includeEnd('debug');
-
-            var maxZoomOut = 2.0;
-            var ratio = frustum.top / frustum.right;
-            frustum.right = this._maxCoord.x * maxZoomOut;
-            frustum.left = -frustum.right;
-            frustum.top = ratio * frustum.right;
-            frustum.bottom = -frustum.top;
-        }
-
-        if (this._mode === SceneMode.SCENE2D) {
-            clampMove2D(this, this.position);
-        }
-    };
-
-    var setTransformPosition = new Cartesian3();
-    var setTransformUp = new Cartesian3();
-    var setTransformDirection = new Cartesian3();
-
-    Camera.prototype._setTransform = function(transform) {
-        var position = Cartesian3.clone(this.positionWC, setTransformPosition);
-        var up = Cartesian3.clone(this.upWC, setTransformUp);
-        var direction = Cartesian3.clone(this.directionWC, setTransformDirection);
-
-        Matrix4.clone(transform, this._transform);
-        this._transformChanged = true;
-        updateMembers(this);
-        var inverse = this._actualInvTransform;
-
-        Matrix4.multiplyByPoint(inverse, position, this.position);
-        Matrix4.multiplyByPointAsVector(inverse, direction, this.direction);
-        Matrix4.multiplyByPointAsVector(inverse, up, this.up);
-        Cartesian3.cross(this.direction, this.up, this.right);
-
-        updateMembers(this);
-    };
-
-    var scratchAdjustOrtghographicFrustumMousePosition = new Cartesian2();
-    var pickGlobeScratchRay = new Ray();
-    var scratchRayIntersection = new Cartesian3();
-    var scratchDepthIntersection = new Cartesian3();
-
-    Camera.prototype._adjustOrthographicFrustum = function(zooming) {
-        if (!(this.frustum instanceof OrthographicFrustum)) {
-            return;
-        }
-
-        if (!zooming && this._positionCartographic.height < 150000.0) {
-            return;
-        }
-
-        if (!Matrix4.equals(Matrix4.IDENTITY, this.transform)) {
-            this.frustum.width = Cartesian3.magnitude(this.position);
-            return;
-        }
-
-        var scene = this._scene;
-        var globe = scene.globe;
-        var rayIntersection;
-        var depthIntersection;
-
-        if (defined(globe)) {
-            var mousePosition = scratchAdjustOrtghographicFrustumMousePosition;
-            mousePosition.x = scene.drawingBufferWidth / 2.0;
-            mousePosition.y = scene.drawingBufferHeight / 2.0;
-
-            var ray = this.getPickRay(mousePosition, pickGlobeScratchRay);
-            rayIntersection = globe.pickWorldCoordinates(ray, scene, true, scratchRayIntersection);
-
-            if (scene.pickPositionSupported) {
-                depthIntersection = scene.pickPositionWorldCoordinates(mousePosition, scratchDepthIntersection);
-            }
-
-            if (defined(rayIntersection) && defined(depthIntersection)) {
-                var depthDistance = defined(depthIntersection) ? Cartesian3.distance(depthIntersection, this.positionWC) : Number.POSITIVE_INFINITY;
-                var rayDistance = defined(rayIntersection) ? Cartesian3.distance(rayIntersection, this.positionWC) : Number.POSITIVE_INFINITY;
-                this.frustum.width = Math.min(depthDistance, rayDistance);
-            } else if (defined(depthIntersection)) {
-                this.frustum.width = Cartesian3.distance(depthIntersection, this.positionWC);
-            } else if (defined(rayIntersection)) {
-                this.frustum.width = Cartesian3.distance(rayIntersection, this.positionWC);
-            }
-        }
-
-        if (!defined(globe) || (!defined(rayIntersection) && !defined(depthIntersection))) {
-            var distance = Math.max(this.positionCartographic.height, 0.0);
-            this.frustum.width = distance;
-        }
-    };
-
-    var scratchSetViewCartesian = new Cartesian3();
-    var scratchSetViewTransform1 = new Matrix4();
-    var scratchSetViewTransform2 = new Matrix4();
-    var scratchSetViewQuaternion = new Quaternion();
-    var scratchSetViewMatrix3 = new Matrix3();
-    var scratchSetViewCartographic = new Cartographic();
-
-    function setView3D(camera, position, hpr) {
-        var currentTransform = Matrix4.clone(camera.transform, scratchSetViewTransform1);
-        var localTransform = Transforms.eastNorthUpToFixedFrame(position, camera._projection.ellipsoid, scratchSetViewTransform2);
-        camera._setTransform(localTransform);
-
-        Cartesian3.clone(Cartesian3.ZERO, camera.position);
-        hpr.heading = hpr.heading - CesiumMath.PI_OVER_TWO;
-
-        var rotQuat = Quaternion.fromHeadingPitchRoll(hpr, scratchSetViewQuaternion);
-        var rotMat = Matrix3.fromQuaternion(rotQuat, scratchSetViewMatrix3);
-
-        Matrix3.getColumn(rotMat, 0, camera.direction);
-        Matrix3.getColumn(rotMat, 2, camera.up);
-        Cartesian3.cross(camera.direction, camera.up, camera.right);
-
-        camera._setTransform(currentTransform);
-
-        camera._adjustOrthographicFrustum(true);
-=======
     //>>includeEnd('debug');
 
     var maxZoomOut = 2.0;
@@ -1551,6 +1144,7 @@
     rayIntersection = globe.pickWorldCoordinates(
       ray,
       scene,
+      true,
       scratchRayIntersection
     );
 
@@ -1559,7 +1153,6 @@
         mousePosition,
         scratchDepthIntersection
       );
->>>>>>> 2fd0e8f7
     }
 
     if (defined(rayIntersection) && defined(depthIntersection)) {
