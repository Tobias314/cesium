--- conflicted
+++ resolved
@@ -107,11 +107,7 @@
 
     function getVertexArray(context) {
         // Per-context cache for viewport quads
-<<<<<<< HEAD
-        var vertexArray = context.viewportQuadVertexArray;
-=======
         var vertexArray = context.cache.viewportQuadVertexArray;
->>>>>>> eeccbdde
 
         if (typeof vertexArray !== 'undefined') {
             return vertexArray;
