--- conflicted
+++ resolved
@@ -30,11 +30,8 @@
         '../Core/Quaternion',
         '../Core/Queue',
         '../Core/RuntimeError',
-<<<<<<< HEAD
         '../Core/TaskProcessor',
-=======
         '../Renderer/Buffer',
->>>>>>> 25fe5d4b
         '../Renderer/BufferUsage',
         '../Renderer/DrawCommand',
         '../Renderer/RenderState',
@@ -90,11 +87,8 @@
         Quaternion,
         Queue,
         RuntimeError,
-<<<<<<< HEAD
         TaskProcessor,
-=======
         Buffer,
->>>>>>> 25fe5d4b
         BufferUsage,
         DrawCommand,
         RenderState,
@@ -179,25 +173,8 @@
         }
     };
 
-<<<<<<< HEAD
-    LoadResources.prototype.finishedPendingLoads = function() {
-        return ((this.pendingBufferLoads === 0) &&
-                (this.pendingShaderLoads === 0) &&
-                (this.pendingTextureLoads === 0));
-    };
-
-    LoadResources.prototype.finishedResourceCreation = function() {
-        return ((this.buffersToCreate.length === 0) &&
-                (this.decompressedViewsToCreate.length === 0) &&
-                (!this.decompressionInFlight) &&
-                (this.programsToCreate.length === 0) &&
-                (this.texturesToCreate.length === 0) &&
-                (this.texturesToCreateFromBufferView.length === 0) &&
-                (this.pendingBufferViewToImage === 0));
-=======
     LoadResources.prototype.finishedPendingBufferLoads = function() {
         return (this.pendingBufferLoads === 0);
->>>>>>> 25fe5d4b
     };
 
     LoadResources.prototype.finishedBuffersCreation = function() {
@@ -226,6 +203,8 @@
             (this.pendingShaderLoads === 0);
         var finishedResourceCreation =
             (this.buffersToCreate.length === 0) &&
+            (this.decompressedViewsToCreate.length === 0) &&
+            (!this.decompressionInFlight) &&
             (this.programsToCreate.length === 0) &&
             (this.pendingBufferViewToImage === 0);
 
@@ -506,13 +485,10 @@
          */
         this.activeAnimations = new ModelAnimationCollection(this);
 
-<<<<<<< HEAD
-        this._asynchronous = true;//defaultValue(options.asynchronous, true);
-=======
         this._defaultTexture = undefined;
         this._incrementallyLoadTextures = defaultValue(options.incrementallyLoadTextures, true);
         this._asynchronous = defaultValue(options.asynchronous, true);
->>>>>>> 25fe5d4b
+        this._asynchronous = true; // XXX // defaultValue(options.asynchronous, true);
 
         /**
          * This property is for debugging only; it is not for production use nor is it optimized.
@@ -1206,11 +1182,7 @@
                     ++model._loadResources.pendingBufferLoads;
                     var uri = new Uri(buffer.uri);
                     var bufferPath = uri.resolve(model._baseUri).toString();
-<<<<<<< HEAD
-                    loadArrayBuffer(bufferPath).then(bufferLoad(model, name)).otherwise(getFailedLoadFunction(model, 'buffer', bufferPath));
-=======
                     loadArrayBuffer(bufferPath).then(bufferLoad(model, id)).otherwise(getFailedLoadFunction(model, 'buffer', bufferPath));
->>>>>>> 25fe5d4b
                 }
             }
         }
@@ -2919,12 +2891,8 @@
                 createVertexArrays(model, context);
             }
         } else {
-<<<<<<< HEAD
             createDecompressedViews(model, context);
-            createBuffers(model, context);      // using glTF bufferViews
-=======
             createBuffers(model, context); // using glTF bufferViews
->>>>>>> 25fe5d4b
             createPrograms(model, context);
             createSamplers(model, context);
             loadTexturesFromBufferViews(model);
@@ -3342,22 +3310,11 @@
         var incrementallyLoadTextures = this._incrementallyLoadTextures;
         var justLoaded = false;
 
-<<<<<<< HEAD
-        if (this._state === ModelState.FAILED) {
-            throw this._loadError;
-        }
-
-        var loadResources = this._loadResources;
         if (this._state === ModelState.LOADING) {
-            if(this._loadResources.decompressionInFlight){
+            if (this._loadResources.decompressionInFlight) {
                 return;
             }
-            // Create WebGL resources as buffers/shaders/textures are downloaded
-            createResources(this, context, frameState);
-
-            if (loadResources.finishedPendingLoads() && loadResources.finishedResourceCreation()) {
-=======
-        if (this._state === ModelState.LOADING) {
+
             // Create WebGL resources as buffers/shaders/textures are downloaded
             createResources(this, frameState);
 
@@ -3365,7 +3322,6 @@
             // Textures may continue to stream in while in the LOADED state.
             if (loadResources.finished() ||
                     (incrementallyLoadTextures && loadResources.finishedEverythingButTextureCreation())) {
->>>>>>> 25fe5d4b
                 this._state = ModelState.LOADED;
                 justLoaded = true;
             }
