--- conflicted
+++ resolved
@@ -146,12 +146,7 @@
         updateLayers(this);
         selectTilesForRendering(this, context, frameState);
         processTileLoadQueue(this, context, frameState);
-<<<<<<< HEAD
-        createRenderCommandsForSelectedTiles(this, context, frameState, shaderSet, mode, projection, centralBodyUniformMap, colorCommandList, renderState);
-=======
         createRenderCommandsForSelectedTiles(this, context, frameState, shaderSet, projection, centralBodyUniformMap, colorCommandList, renderState);
-        debugCreateRenderCommandsForTileBoundingSphere(this, context, frameState, centralBodyUniformMap, shaderSet, renderState, colorCommandList);
->>>>>>> f89960f0
     };
 
     CentralBodySurface.prototype.getTerrainProvider = function() {
@@ -903,11 +898,8 @@
                     var command = tileCommands[tileCommandIndex];
                     if (typeof command === 'undefined') {
                         command = new DrawCommand();
-<<<<<<< HEAD
                         command.owner = tile;
-=======
                         command.cull = false;
->>>>>>> f89960f0
                         tileCommands[tileCommandIndex] = command;
                         tileCommandUniformMaps[tileCommandIndex] = createTileUniformMap();
                     }
