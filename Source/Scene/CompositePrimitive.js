--- conflicted
+++ resolved
@@ -401,61 +401,6 @@
         return this._primitives.length;
     };
 
-<<<<<<< HEAD
-    function update2D(context, frameState, primitives, renderList) {
-        var camera = frameState.camera;
-        var frustum = camera.frustum;
-
-        var frustumRect;
-        if (typeof frustum.top !== 'undefined') {
-            var position = camera.position;
-            var up = camera.up;
-            var right = camera.right;
-
-            var width = frustum.right - frustum.left;
-            var height = frustum.top - frustum.bottom;
-
-            var lowerLeft = position.add(right.multiplyByScalar(frustum.left));
-            lowerLeft = lowerLeft.add(up.multiplyByScalar(frustum.bottom));
-            var upperLeft = lowerLeft.add(up.multiplyByScalar(height));
-            var upperRight = upperLeft.add(right.multiplyByScalar(width));
-            var lowerRight = upperRight.add(up.multiplyByScalar(-height));
-
-            var x = Math.min(lowerLeft.x, lowerRight.x, upperLeft.x, upperRight.x);
-            var y = Math.min(lowerLeft.y, lowerRight.y, upperLeft.y, upperRight.y);
-            var w = Math.max(lowerLeft.x, lowerRight.x, upperLeft.x, upperRight.x) - x;
-            var h = Math.max(lowerLeft.y, lowerRight.y, upperLeft.y, upperRight.y) - y;
-
-            frustumRect = new BoundingRectangle(x, y, w, h);
-        }
-
-        var length = primitives.length;
-        var commandList = [];
-        for ( var i = 0; i < length; ++i) {
-            var primitive = primitives[i];
-            var primitiveCommandList = primitive.update(context, frameState);
-
-            var commandLength = primitiveCommandList.length;
-            for (var j = 0; j < commandLength; ++j) {
-                var command = primitiveCommandList[j];
-                var boundingVolume = command.boundingVolume;
-                if (typeof boundingVolume !== 'undefined' &&
-                        typeof frustumRect !== 'undefined' &&
-                        boundingVolume.intersect(frustumRect) === Intersect.OUTSIDE) {
-                    continue;
-                }
-                commandList.push(command);
-            }
-        }
-
-        return commandList;
-    }
-
-    function update3D(context, frameState, primitives, renderList) {
-        var mode = frameState.mode;
-        var camera = frameState.camera;
-        var occluder = frameState.occluder;
-=======
     function cull(context, frameState, primitives, renderList) {
         var frustum = frameState.cullingFrustum;
         var occluder;
@@ -463,13 +408,11 @@
         if (frameState.mode === SceneMode.SCENE3D) {
             occluder = frameState.occluder;
         }
->>>>>>> b09aef55
 
         var length = primitives.length;
         var commandList = [];
         for (var i = 0; i < length; ++i) {
             var primitive = primitives[i];
-<<<<<<< HEAD
             var primitiveCommandList = primitive.update(context, frameState);
 
             var commandLength = primitiveCommandList.length;
@@ -492,27 +435,7 @@
                         continue;
                     }
                 }
-
                 commandList.push(command);
-=======
-            var spatialState = primitive.update(context, frameState);
-
-            if (typeof spatialState === 'undefined') {
-                continue;
-            }
-
-            var boundingVolume = spatialState.boundingVolume;
-            if (typeof boundingVolume !== 'undefined') {
-                var modelMatrix = defaultValue(spatialState.modelMatrix, Matrix4.IDENTITY);
-                var center = new Cartesian4(boundingVolume.center.x, boundingVolume.center.y, boundingVolume.center.z, 1.0);
-                center = Cartesian3.fromCartesian4(modelMatrix.multiplyByVector(center));
-                boundingVolume = new BoundingSphere(center, boundingVolume.radius);
-
-                if (frustum.getVisibility(boundingVolume) === Intersect.OUTSIDE ||
-                        (typeof occluder !== 'undefined' && !occluder.isVisible(boundingVolume))) {
-                    continue;
-                }
->>>>>>> b09aef55
             }
         }
 
@@ -532,50 +455,7 @@
         //    this._centralBody.update(context, frameState);
         //}
 
-<<<<<<< HEAD
-        var mode = frameState.mode;
-        if (mode === SceneMode.SCENE2D) {
-            return update2D(context, frameState, this._primitives, this._renderList);
-=======
-        cull(context, frameState, this._primitives, this._renderList);
-
-        return {};
-    };
-
-    /**
-     * DOC_TBA
-     * @memberof CompositePrimitive
-     */
-    CompositePrimitive.prototype.render = function(context) {
-        var cb = this._centralBody;
-        var primitives = this._renderList;
-        var primitivesLen = primitives.length;
-
-        if (cb) {
-            cb.render(context);
-        }
-        for ( var i = 0; i < primitivesLen; ++i) {
-            var primitive = primitives[i];
-            primitive.render(context);
-        }
-        this._renderList.length = 0;
-    };
-
-    /**
-     * DOC_TBA
-     * @memberof CompositePrimitive
-     */
-    CompositePrimitive.prototype.renderForPick = function(context, framebuffer) {
-        var cb = this._centralBody;
-        var primitives = this._renderList;
-        var primitivesLen = primitives.length;
-
-        if (cb) {
-            cb.renderForPick(context, framebuffer);
->>>>>>> b09aef55
-        }
-
-        return update3D(context, frameState, this._primitives, this._renderList);
+        return cull(context, frameState, this._primitives, this._renderList);
     };
 
     /**
