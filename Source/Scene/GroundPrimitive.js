<<<<<<< HEAD
import ApproximateTerrainHeights from '../Core/ApproximateTerrainHeights.js';
import BoundingSphere from '../Core/BoundingSphere.js';
import Cartesian3 from '../Core/Cartesian3.js';
import Cartographic from '../Core/Cartographic.js';
import Check from '../Core/Check.js';
import defaultValue from '../Core/defaultValue.js';
import defer from '../Core/defer.js';
import defined from '../Core/defined.js';
import destroyObject from '../Core/destroyObject.js';
import DeveloperError from '../Core/DeveloperError.js';
import GeometryInstance from '../Core/GeometryInstance.js';
import OrientedBoundingBox from '../Core/OrientedBoundingBox.js';
import Rectangle from '../Core/Rectangle.js';
import ClassificationPrimitive from './ClassificationPrimitive.js';
import ClassificationType from './ClassificationType.js';
import PerInstanceColorAppearance from './PerInstanceColorAppearance.js';
import SceneMode from './SceneMode.js';
import ShadowVolumeAppearance from './ShadowVolumeAppearance.js';

    var GroundPrimitiveUniformMap = {
        u_globeMinimumAltitude: function() {
            return 55000.0;
        }
    };

    /**
     * A ground primitive represents geometry draped over terrain or 3D Tiles in the {@link Scene}.
     * <p>
     * A primitive combines geometry instances with an {@link Appearance} that describes the full shading, including
     * {@link Material} and {@link RenderState}.  Roughly, the geometry instance defines the structure and placement,
     * and the appearance defines the visual characteristics.  Decoupling geometry and appearance allows us to mix
     * and match most of them and add a new geometry or appearance independently of each other.
     * </p>
     * <p>
     * Support for the WEBGL_depth_texture extension is required to use GeometryInstances with different PerInstanceColors
     * or materials besides PerInstanceColorAppearance.
     * </p>
     * <p>
     * Textured GroundPrimitives were designed for notional patterns and are not meant for precisely mapping
     * textures to terrain - for that use case, use {@link SingleTileImageryProvider}.
     * </p>
     * <p>
     * For correct rendering, this feature requires the EXT_frag_depth WebGL extension. For hardware that do not support this extension, there
     * will be rendering artifacts for some viewing angles.
     * </p>
     * <p>
     * Valid geometries are {@link CircleGeometry}, {@link CorridorGeometry}, {@link EllipseGeometry}, {@link PolygonGeometry}, and {@link RectangleGeometry}.
     * </p>
     *
     * @alias GroundPrimitive
     * @constructor
     *
     * @param {Object} [options] Object with the following properties:
     * @param {Array|GeometryInstance} [options.geometryInstances] The geometry instances to render.
     * @param {Appearance} [options.appearance] The appearance used to render the primitive. Defaults to a flat PerInstanceColorAppearance when GeometryInstances have a color attribute.
     * @param {Boolean} [options.show=true] Determines if this primitive will be shown.
     * @param {Boolean} [options.vertexCacheOptimize=false] When <code>true</code>, geometry vertices are optimized for the pre and post-vertex-shader caches.
     * @param {Boolean} [options.interleave=false] When <code>true</code>, geometry vertex attributes are interleaved, which can slightly improve rendering performance but increases load time.
     * @param {Boolean} [options.compressVertices=true] When <code>true</code>, the geometry vertices are compressed, which will save memory.
     * @param {Boolean} [options.releaseGeometryInstances=true] When <code>true</code>, the primitive does not keep a reference to the input <code>geometryInstances</code> to save memory.
     * @param {Boolean} [options.allowPicking=true] When <code>true</code>, each geometry instance will only be pickable with {@link Scene#pick}.  When <code>false</code>, GPU memory is saved.
     * @param {Boolean} [options.asynchronous=true] Determines if the primitive will be created asynchronously or block until ready. If false initializeTerrainHeights() must be called first.
     * @param {ClassificationType} [options.classificationType=ClassificationType.BOTH] Determines whether terrain, 3D Tiles or both will be classified.
     * @param {Boolean} [options.debugShowBoundingVolume=false] For debugging only. Determines if this primitive's commands' bounding spheres are shown.
     * @param {Boolean} [options.debugShowShadowVolume=false] For debugging only. Determines if the shadow volume for each geometry in the primitive is drawn. Must be <code>true</code> on
     *                  creation for the volumes to be created before the geometry is released or options.releaseGeometryInstance must be <code>false</code>.
     *
     * @example
     * // Example 1: Create primitive with a single instance
     * var rectangleInstance = new Cesium.GeometryInstance({
     *   geometry : new Cesium.RectangleGeometry({
     *     rectangle : Cesium.Rectangle.fromDegrees(-140.0, 30.0, -100.0, 40.0)
     *   }),
     *   id : 'rectangle',
     *   attributes : {
     *     color : new Cesium.ColorGeometryInstanceAttribute(0.0, 1.0, 1.0, 0.5)
     *   }
     * });
     * scene.primitives.add(new Cesium.GroundPrimitive({
     *   geometryInstances : rectangleInstance
     * }));
     *
     * // Example 2: Batch instances
     * var color = new Cesium.ColorGeometryInstanceAttribute(0.0, 1.0, 1.0, 0.5); // Both instances must have the same color.
     * var rectangleInstance = new Cesium.GeometryInstance({
     *   geometry : new Cesium.RectangleGeometry({
     *     rectangle : Cesium.Rectangle.fromDegrees(-140.0, 30.0, -100.0, 40.0)
     *   }),
     *   id : 'rectangle',
     *   attributes : {
     *     color : color
     *   }
     * });
     * var ellipseInstance = new Cesium.GeometryInstance({
     *     geometry : new Cesium.EllipseGeometry({
     *         center : Cesium.Cartesian3.fromDegrees(-105.0, 40.0),
     *         semiMinorAxis : 300000.0,
     *         semiMajorAxis : 400000.0
     *     }),
     *     id : 'ellipse',
     *     attributes : {
     *         color : color
     *     }
     * });
     * scene.primitives.add(new Cesium.GroundPrimitive({
     *   geometryInstances : [rectangleInstance, ellipseInstance]
     * }));
     *
     * @see Primitive
     * @see ClassificationPrimitive
     * @see GeometryInstance
     * @see Appearance
     */
    function GroundPrimitive(options) {
        options = defaultValue(options, defaultValue.EMPTY_OBJECT);

        var appearance = options.appearance;
        var geometryInstances = options.geometryInstances;
        if (!defined(appearance) && defined(geometryInstances)) {
            var geometryInstancesArray = Array.isArray(geometryInstances) ? geometryInstances : [geometryInstances];
            var geometryInstanceCount = geometryInstancesArray.length;
            for (var i = 0; i < geometryInstanceCount; i++) {
                var attributes = geometryInstancesArray[i].attributes;
                if (defined(attributes) && defined(attributes.color)) {
                    appearance = new PerInstanceColorAppearance({
                        flat : true
                    });
                    break;
                }
            }
        }
        /**
         * The {@link Appearance} used to shade this primitive. Each geometry
         * instance is shaded with the same appearance.  Some appearances, like
         * {@link PerInstanceColorAppearance} allow giving each instance unique
         * properties.
         *
         * @type Appearance
         *
         * @default undefined
         */
        this.appearance = appearance;

        /**
         * The geometry instances rendered with this primitive.  This may
         * be <code>undefined</code> if <code>options.releaseGeometryInstances</code>
         * is <code>true</code> when the primitive is constructed.
         * <p>
         * Changing this property after the primitive is rendered has no effect.
         * </p>
         *
         * @readonly
         * @type {Array|GeometryInstance}
         *
         * @default undefined
         */
        this.geometryInstances = options.geometryInstances;
        /**
         * Determines if the primitive will be shown.  This affects all geometry
         * instances in the primitive.
         *
         * @type {Boolean}
         *
         * @default true
         */
        this.show = defaultValue(options.show, true);
        /**
         * Determines whether terrain, 3D Tiles or both will be classified.
         *
         * @type {ClassificationType}
         *
         * @default ClassificationType.BOTH
         */
        this.classificationType = defaultValue(options.classificationType, ClassificationType.BOTH);
        /**
         * This property is for debugging only; it is not for production use nor is it optimized.
         * <p>
         * Draws the bounding sphere for each draw command in the primitive.
         * </p>
         *
         * @type {Boolean}
         *
         * @default false
         */
        this.debugShowBoundingVolume = defaultValue(options.debugShowBoundingVolume, false);

        /**
         * This property is for debugging only; it is not for production use nor is it optimized.
         * <p>
         * Draws the shadow volume for each geometry in the primitive.
         * </p>
         *
         * @type {Boolean}
         *
         * @default false
         */
        this.debugShowShadowVolume = defaultValue(options.debugShowShadowVolume, false);

        this._boundingVolumes = [];
        this._boundingVolumes2D = [];

        this._ready = false;
        this._readyPromise = defer();

        this._primitive = undefined;

        this._maxHeight = undefined;
        this._minHeight = undefined;

        this._maxTerrainHeight = ApproximateTerrainHeights._defaultMaxTerrainHeight;
        this._minTerrainHeight = ApproximateTerrainHeights._defaultMinTerrainHeight;

        this._boundingSpheresKeys = [];
        this._boundingSpheres = [];

        this._useFragmentCulling = false;
        // Used when inserting in an OrderedPrimitiveCollection
        this._zIndex = undefined;

        var that = this;
        this._classificationPrimitiveOptions = {
            geometryInstances : undefined,
            appearance : undefined,
            vertexCacheOptimize : defaultValue(options.vertexCacheOptimize, false),
            interleave : defaultValue(options.interleave, false),
            releaseGeometryInstances : defaultValue(options.releaseGeometryInstances, true),
            allowPicking : defaultValue(options.allowPicking, true),
            asynchronous : defaultValue(options.asynchronous, true),
            compressVertices : defaultValue(options.compressVertices, true),
            _createBoundingVolumeFunction : undefined,
            _updateAndQueueCommandsFunction : undefined,
            _pickPrimitive : that,
            _extruded : true,
            _uniformMap : GroundPrimitiveUniformMap
        };
=======
import ApproximateTerrainHeights from "../Core/ApproximateTerrainHeights.js";
import BoundingSphere from "../Core/BoundingSphere.js";
import Cartesian3 from "../Core/Cartesian3.js";
import Cartographic from "../Core/Cartographic.js";
import Check from "../Core/Check.js";
import defaultValue from "../Core/defaultValue.js";
import defined from "../Core/defined.js";
import destroyObject from "../Core/destroyObject.js";
import DeveloperError from "../Core/DeveloperError.js";
import GeometryInstance from "../Core/GeometryInstance.js";
import OrientedBoundingBox from "../Core/OrientedBoundingBox.js";
import Rectangle from "../Core/Rectangle.js";
import when from "../ThirdParty/when.js";
import ClassificationPrimitive from "./ClassificationPrimitive.js";
import ClassificationType from "./ClassificationType.js";
import PerInstanceColorAppearance from "./PerInstanceColorAppearance.js";
import SceneMode from "./SceneMode.js";
import ShadowVolumeAppearance from "./ShadowVolumeAppearance.js";

var GroundPrimitiveUniformMap = {
  u_globeMinimumAltitude: function () {
    return 55000.0;
  },
};

/**
 * A ground primitive represents geometry draped over terrain or 3D Tiles in the {@link Scene}.
 * <p>
 * A primitive combines geometry instances with an {@link Appearance} that describes the full shading, including
 * {@link Material} and {@link RenderState}.  Roughly, the geometry instance defines the structure and placement,
 * and the appearance defines the visual characteristics.  Decoupling geometry and appearance allows us to mix
 * and match most of them and add a new geometry or appearance independently of each other.
 * </p>
 * <p>
 * Support for the WEBGL_depth_texture extension is required to use GeometryInstances with different PerInstanceColors
 * or materials besides PerInstanceColorAppearance.
 * </p>
 * <p>
 * Textured GroundPrimitives were designed for notional patterns and are not meant for precisely mapping
 * textures to terrain - for that use case, use {@link SingleTileImageryProvider}.
 * </p>
 * <p>
 * For correct rendering, this feature requires the EXT_frag_depth WebGL extension. For hardware that do not support this extension, there
 * will be rendering artifacts for some viewing angles.
 * </p>
 * <p>
 * Valid geometries are {@link CircleGeometry}, {@link CorridorGeometry}, {@link EllipseGeometry}, {@link PolygonGeometry}, and {@link RectangleGeometry}.
 * </p>
 *
 * @alias GroundPrimitive
 * @constructor
 *
 * @param {Object} [options] Object with the following properties:
 * @param {Array|GeometryInstance} [options.geometryInstances] The geometry instances to render.
 * @param {Appearance} [options.appearance] The appearance used to render the primitive. Defaults to a flat PerInstanceColorAppearance when GeometryInstances have a color attribute.
 * @param {Boolean} [options.show=true] Determines if this primitive will be shown.
 * @param {Boolean} [options.vertexCacheOptimize=false] When <code>true</code>, geometry vertices are optimized for the pre and post-vertex-shader caches.
 * @param {Boolean} [options.interleave=false] When <code>true</code>, geometry vertex attributes are interleaved, which can slightly improve rendering performance but increases load time.
 * @param {Boolean} [options.compressVertices=true] When <code>true</code>, the geometry vertices are compressed, which will save memory.
 * @param {Boolean} [options.releaseGeometryInstances=true] When <code>true</code>, the primitive does not keep a reference to the input <code>geometryInstances</code> to save memory.
 * @param {Boolean} [options.allowPicking=true] When <code>true</code>, each geometry instance will only be pickable with {@link Scene#pick}.  When <code>false</code>, GPU memory is saved.
 * @param {Boolean} [options.asynchronous=true] Determines if the primitive will be created asynchronously or block until ready. If false initializeTerrainHeights() must be called first.
 * @param {ClassificationType} [options.classificationType=ClassificationType.BOTH] Determines whether terrain, 3D Tiles or both will be classified.
 * @param {Boolean} [options.debugShowBoundingVolume=false] For debugging only. Determines if this primitive's commands' bounding spheres are shown.
 * @param {Boolean} [options.debugShowShadowVolume=false] For debugging only. Determines if the shadow volume for each geometry in the primitive is drawn. Must be <code>true</code> on
 *                  creation for the volumes to be created before the geometry is released or options.releaseGeometryInstance must be <code>false</code>.
 *
 * @example
 * // Example 1: Create primitive with a single instance
 * var rectangleInstance = new Cesium.GeometryInstance({
 *   geometry : new Cesium.RectangleGeometry({
 *     rectangle : Cesium.Rectangle.fromDegrees(-140.0, 30.0, -100.0, 40.0)
 *   }),
 *   id : 'rectangle',
 *   attributes : {
 *     color : new Cesium.ColorGeometryInstanceAttribute(0.0, 1.0, 1.0, 0.5)
 *   }
 * });
 * scene.primitives.add(new Cesium.GroundPrimitive({
 *   geometryInstances : rectangleInstance
 * }));
 *
 * // Example 2: Batch instances
 * var color = new Cesium.ColorGeometryInstanceAttribute(0.0, 1.0, 1.0, 0.5); // Both instances must have the same color.
 * var rectangleInstance = new Cesium.GeometryInstance({
 *   geometry : new Cesium.RectangleGeometry({
 *     rectangle : Cesium.Rectangle.fromDegrees(-140.0, 30.0, -100.0, 40.0)
 *   }),
 *   id : 'rectangle',
 *   attributes : {
 *     color : color
 *   }
 * });
 * var ellipseInstance = new Cesium.GeometryInstance({
 *     geometry : new Cesium.EllipseGeometry({
 *         center : Cesium.Cartesian3.fromDegrees(-105.0, 40.0),
 *         semiMinorAxis : 300000.0,
 *         semiMajorAxis : 400000.0
 *     }),
 *     id : 'ellipse',
 *     attributes : {
 *         color : color
 *     }
 * });
 * scene.primitives.add(new Cesium.GroundPrimitive({
 *   geometryInstances : [rectangleInstance, ellipseInstance]
 * }));
 *
 * @see Primitive
 * @see ClassificationPrimitive
 * @see GeometryInstance
 * @see Appearance
 */
function GroundPrimitive(options) {
  options = defaultValue(options, defaultValue.EMPTY_OBJECT);

  var appearance = options.appearance;
  var geometryInstances = options.geometryInstances;
  if (!defined(appearance) && defined(geometryInstances)) {
    var geometryInstancesArray = Array.isArray(geometryInstances)
      ? geometryInstances
      : [geometryInstances];
    var geometryInstanceCount = geometryInstancesArray.length;
    for (var i = 0; i < geometryInstanceCount; i++) {
      var attributes = geometryInstancesArray[i].attributes;
      if (defined(attributes) && defined(attributes.color)) {
        appearance = new PerInstanceColorAppearance({
          flat: true,
        });
        break;
      }
>>>>>>> 2fd0e8f7
    }
  }
  /**
   * The {@link Appearance} used to shade this primitive. Each geometry
   * instance is shaded with the same appearance.  Some appearances, like
   * {@link PerInstanceColorAppearance} allow giving each instance unique
   * properties.
   *
   * @type Appearance
   *
   * @default undefined
   */
  this.appearance = appearance;

  /**
   * The geometry instances rendered with this primitive.  This may
   * be <code>undefined</code> if <code>options.releaseGeometryInstances</code>
   * is <code>true</code> when the primitive is constructed.
   * <p>
   * Changing this property after the primitive is rendered has no effect.
   * </p>
   *
   * @readonly
   * @type {Array|GeometryInstance}
   *
   * @default undefined
   */
  this.geometryInstances = options.geometryInstances;
  /**
   * Determines if the primitive will be shown.  This affects all geometry
   * instances in the primitive.
   *
   * @type {Boolean}
   *
   * @default true
   */
  this.show = defaultValue(options.show, true);
  /**
   * Determines whether terrain, 3D Tiles or both will be classified.
   *
   * @type {ClassificationType}
   *
   * @default ClassificationType.BOTH
   */
  this.classificationType = defaultValue(
    options.classificationType,
    ClassificationType.BOTH
  );
  /**
   * This property is for debugging only; it is not for production use nor is it optimized.
   * <p>
   * Draws the bounding sphere for each draw command in the primitive.
   * </p>
   *
   * @type {Boolean}
   *
   * @default false
   */
  this.debugShowBoundingVolume = defaultValue(
    options.debugShowBoundingVolume,
    false
  );

  /**
   * This property is for debugging only; it is not for production use nor is it optimized.
   * <p>
   * Draws the shadow volume for each geometry in the primitive.
   * </p>
   *
   * @type {Boolean}
   *
   * @default false
   */
  this.debugShowShadowVolume = defaultValue(
    options.debugShowShadowVolume,
    false
  );

  this._boundingVolumes = [];
  this._boundingVolumes2D = [];

  this._ready = false;
  this._readyPromise = when.defer();

  this._primitive = undefined;

  this._maxHeight = undefined;
  this._minHeight = undefined;

  this._maxTerrainHeight = ApproximateTerrainHeights._defaultMaxTerrainHeight;
  this._minTerrainHeight = ApproximateTerrainHeights._defaultMinTerrainHeight;

  this._boundingSpheresKeys = [];
  this._boundingSpheres = [];

  this._useFragmentCulling = false;
  // Used when inserting in an OrderedPrimitiveCollection
  this._zIndex = undefined;

  var that = this;
  this._classificationPrimitiveOptions = {
    geometryInstances: undefined,
    appearance: undefined,
    vertexCacheOptimize: defaultValue(options.vertexCacheOptimize, false),
    interleave: defaultValue(options.interleave, false),
    releaseGeometryInstances: defaultValue(
      options.releaseGeometryInstances,
      true
    ),
    allowPicking: defaultValue(options.allowPicking, true),
    asynchronous: defaultValue(options.asynchronous, true),
    compressVertices: defaultValue(options.compressVertices, true),
    _createBoundingVolumeFunction: undefined,
    _updateAndQueueCommandsFunction: undefined,
    _pickPrimitive: that,
    _extruded: true,
    _uniformMap: GroundPrimitiveUniformMap,
  };
}

Object.defineProperties(GroundPrimitive.prototype, {
  /**
   * When <code>true</code>, geometry vertices are optimized for the pre and post-vertex-shader caches.
   *
   * @memberof GroundPrimitive.prototype
   *
   * @type {Boolean}
   * @readonly
   *
   * @default true
   */
  vertexCacheOptimize: {
    get: function () {
      return this._classificationPrimitiveOptions.vertexCacheOptimize;
    },
  },

  /**
   * Determines if geometry vertex attributes are interleaved, which can slightly improve rendering performance.
   *
   * @memberof GroundPrimitive.prototype
   *
   * @type {Boolean}
   * @readonly
   *
   * @default false
   */
  interleave: {
    get: function () {
      return this._classificationPrimitiveOptions.interleave;
    },
  },

  /**
   * When <code>true</code>, the primitive does not keep a reference to the input <code>geometryInstances</code> to save memory.
   *
   * @memberof GroundPrimitive.prototype
   *
   * @type {Boolean}
   * @readonly
   *
   * @default true
   */
  releaseGeometryInstances: {
    get: function () {
      return this._classificationPrimitiveOptions.releaseGeometryInstances;
    },
  },

  /**
   * When <code>true</code>, each geometry instance will only be pickable with {@link Scene#pick}.  When <code>false</code>, GPU memory is saved.
   *
   * @memberof GroundPrimitive.prototype
   *
   * @type {Boolean}
   * @readonly
   *
   * @default true
   */
  allowPicking: {
    get: function () {
      return this._classificationPrimitiveOptions.allowPicking;
    },
  },

  /**
   * Determines if the geometry instances will be created and batched on a web worker.
   *
   * @memberof GroundPrimitive.prototype
   *
   * @type {Boolean}
   * @readonly
   *
   * @default true
   */
  asynchronous: {
    get: function () {
      return this._classificationPrimitiveOptions.asynchronous;
    },
  },

  /**
   * When <code>true</code>, geometry vertices are compressed, which will save memory.
   *
   * @memberof GroundPrimitive.prototype
   *
   * @type {Boolean}
   * @readonly
   *
   * @default true
   */
  compressVertices: {
    get: function () {
      return this._classificationPrimitiveOptions.compressVertices;
    },
  },

  /**
   * Determines if the primitive is complete and ready to render.  If this property is
   * true, the primitive will be rendered the next time that {@link GroundPrimitive#update}
   * is called.
   *
   * @memberof GroundPrimitive.prototype
   *
   * @type {Boolean}
   * @readonly
   */
  ready: {
    get: function () {
      return this._ready;
    },
  },

  /**
   * Gets a promise that resolves when the primitive is ready to render.
   * @memberof GroundPrimitive.prototype
   * @type {Promise.<GroundPrimitive>}
   * @readonly
   */
  readyPromise: {
    get: function () {
      return this._readyPromise.promise;
    },
  },
});

/**
 * Determines if GroundPrimitive rendering is supported.
 *
 * @function
 * @param {Scene} scene The scene.
 * @returns {Boolean} <code>true</code> if GroundPrimitives are supported; otherwise, returns <code>false</code>
 */
GroundPrimitive.isSupported = ClassificationPrimitive.isSupported;

function getComputeMaximumHeightFunction(primitive) {
  return function (granularity, ellipsoid) {
    var r = ellipsoid.maximumRadius;
    var delta = r / Math.cos(granularity * 0.5) - r;
    return primitive._maxHeight + delta;
  };
}

function getComputeMinimumHeightFunction(primitive) {
  return function (granularity, ellipsoid) {
    return primitive._minHeight;
  };
}

var scratchBVCartesianHigh = new Cartesian3();
var scratchBVCartesianLow = new Cartesian3();
var scratchBVCartesian = new Cartesian3();
var scratchBVCartographic = new Cartographic();
var scratchBVRectangle = new Rectangle();

function getRectangle(frameState, geometry) {
  var ellipsoid = frameState.mapProjection.ellipsoid;

  if (
    !defined(geometry.attributes) ||
    !defined(geometry.attributes.position3DHigh)
  ) {
    if (defined(geometry.rectangle)) {
      return geometry.rectangle;
    }

    return undefined;
  }

  var highPositions = geometry.attributes.position3DHigh.values;
  var lowPositions = geometry.attributes.position3DLow.values;
  var length = highPositions.length;

  var minLat = Number.POSITIVE_INFINITY;
  var minLon = Number.POSITIVE_INFINITY;
  var maxLat = Number.NEGATIVE_INFINITY;
  var maxLon = Number.NEGATIVE_INFINITY;

  for (var i = 0; i < length; i += 3) {
    var highPosition = Cartesian3.unpack(
      highPositions,
      i,
      scratchBVCartesianHigh
    );
    var lowPosition = Cartesian3.unpack(lowPositions, i, scratchBVCartesianLow);

    var position = Cartesian3.add(
      highPosition,
      lowPosition,
      scratchBVCartesian
    );
    var cartographic = ellipsoid.cartesianToCartographic(
      position,
      scratchBVCartographic
    );

    var latitude = cartographic.latitude;
    var longitude = cartographic.longitude;

    minLat = Math.min(minLat, latitude);
    minLon = Math.min(minLon, longitude);
    maxLat = Math.max(maxLat, latitude);
    maxLon = Math.max(maxLon, longitude);
  }

  var rectangle = scratchBVRectangle;
  rectangle.north = maxLat;
  rectangle.south = minLat;
  rectangle.east = maxLon;
  rectangle.west = minLon;

  return rectangle;
}

function setMinMaxTerrainHeights(primitive, rectangle, ellipsoid) {
  var result = ApproximateTerrainHeights.getMinimumMaximumHeights(
    rectangle,
    ellipsoid
  );

  primitive._minTerrainHeight = result.minimumTerrainHeight;
  primitive._maxTerrainHeight = result.maximumTerrainHeight;
}

function createBoundingVolume(groundPrimitive, frameState, geometry) {
  var ellipsoid = frameState.mapProjection.ellipsoid;
  var rectangle = getRectangle(frameState, geometry);

  var obb = OrientedBoundingBox.fromRectangle(
    rectangle,
    groundPrimitive._minHeight,
    groundPrimitive._maxHeight,
    ellipsoid
  );
  groundPrimitive._boundingVolumes.push(obb);

  if (!frameState.scene3DOnly) {
    var projection = frameState.mapProjection;
    var boundingVolume = BoundingSphere.fromRectangleWithHeights2D(
      rectangle,
      projection,
      groundPrimitive._maxHeight,
      groundPrimitive._minHeight
    );
    Cartesian3.fromElements(
      boundingVolume.center.z,
      boundingVolume.center.x,
      boundingVolume.center.y,
      boundingVolume.center
    );

    groundPrimitive._boundingVolumes2D.push(boundingVolume);
  }
}

function boundingVolumeIndex(commandIndex, length) {
  return Math.floor((commandIndex % length) / 3);
}

function updateAndQueueRenderCommand(
  groundPrimitive,
  command,
  frameState,
  modelMatrix,
  cull,
  boundingVolume,
  debugShowBoundingVolume
) {
  // Use derived appearance command for 2D if needed
  var classificationPrimitive = groundPrimitive._primitive;
  if (
    frameState.mode !== SceneMode.SCENE3D &&
    command.shaderProgram === classificationPrimitive._spColor &&
    classificationPrimitive._needs2DShader
  ) {
    command = command.derivedCommands.appearance2D;
  }

  command.owner = groundPrimitive;
  command.modelMatrix = modelMatrix;
  command.boundingVolume = boundingVolume;
  command.cull = cull;
  command.debugShowBoundingVolume = debugShowBoundingVolume;

  frameState.commandList.push(command);
}

function updateAndQueuePickCommand(
  groundPrimitive,
  command,
  frameState,
  modelMatrix,
  cull,
  boundingVolume
) {
  // Use derived pick command for 2D if needed
  var classificationPrimitive = groundPrimitive._primitive;
  if (
    frameState.mode !== SceneMode.SCENE3D &&
    command.shaderProgram === classificationPrimitive._spPick &&
    classificationPrimitive._needs2DShader
  ) {
    command = command.derivedCommands.pick2D;
  }

  command.owner = groundPrimitive;
  command.modelMatrix = modelMatrix;
  command.boundingVolume = boundingVolume;
  command.cull = cull;

  frameState.commandList.push(command);
}

function updateAndQueueCommands(
  groundPrimitive,
  frameState,
  colorCommands,
  pickCommands,
  modelMatrix,
  cull,
  debugShowBoundingVolume,
  twoPasses
) {
  var boundingVolumes;
  if (frameState.mode === SceneMode.SCENE3D) {
    boundingVolumes = groundPrimitive._boundingVolumes;
  } else {
    boundingVolumes = groundPrimitive._boundingVolumes2D;
  }

  var classificationType = groundPrimitive.classificationType;
  var queueTerrainCommands =
    classificationType !== ClassificationType.CESIUM_3D_TILE;
  var queue3DTilesCommands = classificationType !== ClassificationType.TERRAIN;

  var passes = frameState.passes;
  var classificationPrimitive = groundPrimitive._primitive;

  var i;
  var boundingVolume;
  var command;

  if (passes.render) {
    var colorLength = colorCommands.length;

    for (i = 0; i < colorLength; ++i) {
      boundingVolume = boundingVolumes[boundingVolumeIndex(i, colorLength)];
      if (queueTerrainCommands) {
        command = colorCommands[i];
        updateAndQueueRenderCommand(
          groundPrimitive,
          command,
          frameState,
          modelMatrix,
          cull,
          boundingVolume,
          debugShowBoundingVolume
        );
      }
      if (queue3DTilesCommands) {
        command = colorCommands[i].derivedCommands.tileset;
        updateAndQueueRenderCommand(
          groundPrimitive,
          command,
          frameState,
          modelMatrix,
          cull,
          boundingVolume,
          debugShowBoundingVolume
        );
      }
    }

    if (frameState.invertClassification) {
      var ignoreShowCommands = classificationPrimitive._commandsIgnoreShow;
      var ignoreShowCommandsLength = ignoreShowCommands.length;
      for (i = 0; i < ignoreShowCommandsLength; ++i) {
        boundingVolume = boundingVolumes[Math.floor(i / 2)];
        command = ignoreShowCommands[i];
        updateAndQueueRenderCommand(
          groundPrimitive,
          command,
          frameState,
          modelMatrix,
          cull,
          boundingVolume,
          debugShowBoundingVolume
        );
      }
    }
  }

  if (passes.pick) {
    var pickLength = pickCommands.length;

    var pickOffsets;
    if (!groundPrimitive._useFragmentCulling) {
      // Must be using pick offsets
      pickOffsets = classificationPrimitive._primitive._pickOffsets;
    }
    for (i = 0; i < pickLength; ++i) {
      boundingVolume = boundingVolumes[boundingVolumeIndex(i, pickLength)];
      if (!groundPrimitive._useFragmentCulling) {
        var pickOffset = pickOffsets[boundingVolumeIndex(i, pickLength)];
        boundingVolume = boundingVolumes[pickOffset.index];
      }
      if (queueTerrainCommands) {
        command = pickCommands[i];
        updateAndQueuePickCommand(
          groundPrimitive,
          command,
          frameState,
          modelMatrix,
          cull,
          boundingVolume
        );
      }
      if (queue3DTilesCommands) {
        command = pickCommands[i].derivedCommands.tileset;
        updateAndQueuePickCommand(
          groundPrimitive,
          command,
          frameState,
          modelMatrix,
          cull,
          boundingVolume
        );
      }
    }
  }
}

/**
 * Initializes the minimum and maximum terrain heights. This only needs to be called if you are creating the
 * GroundPrimitive synchronously.
 *
 * @returns {Promise} A promise that will resolve once the terrain heights have been loaded.
 *
 */
GroundPrimitive.initializeTerrainHeights = function () {
  return ApproximateTerrainHeights.initialize();
};

/**
 * Called when {@link Viewer} or {@link CesiumWidget} render the scene to
 * get the draw commands needed to render this primitive.
 * <p>
 * Do not call this function directly.  This is documented just to
 * list the exceptions that may be propagated when the scene is rendered:
 * </p>
 *
 * @exception {DeveloperError} For synchronous GroundPrimitive, you must call GroundPrimitive.initializeTerrainHeights() and wait for the returned promise to resolve.
 * @exception {DeveloperError} All instance geometries must have the same primitiveType.
 * @exception {DeveloperError} Appearance and material have a uniform with the same name.
 */
GroundPrimitive.prototype.update = function (frameState) {
  if (!defined(this._primitive) && !defined(this.geometryInstances)) {
    return;
  }

  if (!ApproximateTerrainHeights.initialized) {
    //>>includeStart('debug', pragmas.debug);
    if (!this.asynchronous) {
      throw new DeveloperError(
        "For synchronous GroundPrimitives, you must call GroundPrimitive.initializeTerrainHeights() and wait for the returned promise to resolve."
      );
    }
    //>>includeEnd('debug');

    GroundPrimitive.initializeTerrainHeights();
    return;
  }

  var that = this;
  var primitiveOptions = this._classificationPrimitiveOptions;

  if (!defined(this._primitive)) {
    var ellipsoid = frameState.mapProjection.ellipsoid;

    var instance;
    var geometry;
    var instanceType;

    var instances = Array.isArray(this.geometryInstances)
      ? this.geometryInstances
      : [this.geometryInstances];
    var length = instances.length;
    var groundInstances = new Array(length);

    var i;
    var rectangle;
    for (i = 0; i < length; ++i) {
      instance = instances[i];
      geometry = instance.geometry;
      var instanceRectangle = getRectangle(frameState, geometry);
      if (!defined(rectangle)) {
        rectangle = Rectangle.clone(instanceRectangle);
      } else if (defined(instanceRectangle)) {
        Rectangle.union(rectangle, instanceRectangle, rectangle);
      }

      var id = instance.id;
      if (defined(id) && defined(instanceRectangle)) {
        var boundingSphere = ApproximateTerrainHeights.getBoundingSphere(
          instanceRectangle,
          ellipsoid
        );
        this._boundingSpheresKeys.push(id);
        this._boundingSpheres.push(boundingSphere);
      }

      instanceType = geometry.constructor;
      if (!defined(instanceType) || !defined(instanceType.createShadowVolume)) {
        //>>includeStart('debug', pragmas.debug);
        throw new DeveloperError(
          "Not all of the geometry instances have GroundPrimitive support."
        );
        //>>includeEnd('debug');
      }
    }

    // Now compute the min/max heights for the primitive
    setMinMaxTerrainHeights(this, rectangle, ellipsoid);
    var exaggeration = frameState.terrainExaggeration;
    this._minHeight = this._minTerrainHeight * exaggeration;
    this._maxHeight = this._maxTerrainHeight * exaggeration;

    var useFragmentCulling = GroundPrimitive._supportsMaterials(
      frameState.context
    );
    this._useFragmentCulling = useFragmentCulling;

    if (useFragmentCulling) {
      // Determine whether to add spherical or planar extent attributes for computing texture coordinates.
      // This depends on the size of the GeometryInstances.
      var attributes;
      var usePlanarExtents = true;
      for (i = 0; i < length; ++i) {
        instance = instances[i];
        geometry = instance.geometry;
        rectangle = getRectangle(frameState, geometry);
        if (ShadowVolumeAppearance.shouldUseSphericalCoordinates(rectangle)) {
          usePlanarExtents = false;
          break;
        }
      }

      for (i = 0; i < length; ++i) {
        instance = instances[i];
        geometry = instance.geometry;
        instanceType = geometry.constructor;

        var boundingRectangle = getRectangle(frameState, geometry);
        var textureCoordinateRotationPoints =
          geometry.textureCoordinateRotationPoints;

        var useFloatBatchTable = frameState.context.floatTextureSixPlaces;
        if (usePlanarExtents) {
          attributes = ShadowVolumeAppearance.getPlanarTextureCoordinateAttributes(
            boundingRectangle,
            textureCoordinateRotationPoints,
            ellipsoid,
            frameState.mapProjection,
            useFloatBatchTable,
            this._maxHeight
          );
        } else {
          attributes = ShadowVolumeAppearance.getSphericalExtentGeometryInstanceAttributes(
            boundingRectangle,
            textureCoordinateRotationPoints,
            ellipsoid,
            frameState.mapProjection,
            useFloatBatchTable
          );
        }

        var instanceAttributes = instance.attributes;
        for (var attributeKey in instanceAttributes) {
          if (instanceAttributes.hasOwnProperty(attributeKey)) {
            attributes[attributeKey] = instanceAttributes[attributeKey];
          }
        }

        groundInstances[i] = new GeometryInstance({
          geometry: instanceType.createShadowVolume(
            geometry,
            getComputeMinimumHeightFunction(this),
            getComputeMaximumHeightFunction(this)
          ),
          attributes: attributes,
          id: instance.id,
        });
      }
    } else {
      // ClassificationPrimitive will check if the colors are all the same if it detects lack of fragment culling attributes
      for (i = 0; i < length; ++i) {
        instance = instances[i];
        geometry = instance.geometry;
        instanceType = geometry.constructor;
        groundInstances[i] = new GeometryInstance({
          geometry: instanceType.createShadowVolume(
            geometry,
            getComputeMinimumHeightFunction(this),
            getComputeMaximumHeightFunction(this)
          ),
          attributes: instance.attributes,
          id: instance.id,
        });
      }
    }

    primitiveOptions.geometryInstances = groundInstances;
    primitiveOptions.appearance = this.appearance;

    primitiveOptions._createBoundingVolumeFunction = function (
      frameState,
      geometry
    ) {
      createBoundingVolume(that, frameState, geometry);
    };
    primitiveOptions._updateAndQueueCommandsFunction = function (
      primitive,
      frameState,
      colorCommands,
      pickCommands,
      modelMatrix,
      cull,
      debugShowBoundingVolume,
      twoPasses
    ) {
      updateAndQueueCommands(
        that,
        frameState,
        colorCommands,
        pickCommands,
        modelMatrix,
        cull,
        debugShowBoundingVolume,
        twoPasses
      );
    };

    this._primitive = new ClassificationPrimitive(primitiveOptions);
    this._primitive.readyPromise.then(function (primitive) {
      that._ready = true;

      if (that.releaseGeometryInstances) {
        that.geometryInstances = undefined;
      }

      var error = primitive._error;
      if (!defined(error)) {
        that._readyPromise.resolve(that);
      } else {
        that._readyPromise.reject(error);
      }
    });
  }

  this._primitive.appearance = this.appearance;
  this._primitive.show = this.show;
  this._primitive.debugShowShadowVolume = this.debugShowShadowVolume;
  this._primitive.debugShowBoundingVolume = this.debugShowBoundingVolume;
  this._primitive.update(frameState);
};

/**
 * @private
 */
GroundPrimitive.prototype.getBoundingSphere = function (id) {
  var index = this._boundingSpheresKeys.indexOf(id);
  if (index !== -1) {
    return this._boundingSpheres[index];
  }

  return undefined;
};

/**
 * Returns the modifiable per-instance attributes for a {@link GeometryInstance}.
 *
 * @param {*} id The id of the {@link GeometryInstance}.
 * @returns {Object} The typed array in the attribute's format or undefined if the is no instance with id.
 *
 * @exception {DeveloperError} must call update before calling getGeometryInstanceAttributes.
 *
 * @example
 * var attributes = primitive.getGeometryInstanceAttributes('an id');
 * attributes.color = Cesium.ColorGeometryInstanceAttribute.toValue(Cesium.Color.AQUA);
 * attributes.show = Cesium.ShowGeometryInstanceAttribute.toValue(true);
 */
GroundPrimitive.prototype.getGeometryInstanceAttributes = function (id) {
  //>>includeStart('debug', pragmas.debug);
  if (!defined(this._primitive)) {
    throw new DeveloperError(
      "must call update before calling getGeometryInstanceAttributes"
    );
  }
  //>>includeEnd('debug');
  return this._primitive.getGeometryInstanceAttributes(id);
};

/**
 * Returns true if this object was destroyed; otherwise, false.
 * <p>
 * If this object was destroyed, it should not be used; calling any function other than
 * <code>isDestroyed</code> will result in a {@link DeveloperError} exception.
 * </p>
 *
 * @returns {Boolean} <code>true</code> if this object was destroyed; otherwise, <code>false</code>.
 *
 * @see GroundPrimitive#destroy
 */
GroundPrimitive.prototype.isDestroyed = function () {
  return false;
};

/**
 * Destroys the WebGL resources held by this object.  Destroying an object allows for deterministic
 * release of WebGL resources, instead of relying on the garbage collector to destroy this object.
 * <p>
 * Once an object is destroyed, it should not be used; calling any function other than
 * <code>isDestroyed</code> will result in a {@link DeveloperError} exception.  Therefore,
 * assign the return value (<code>undefined</code>) to the object as done in the example.
 * </p>
 *
 * @exception {DeveloperError} This object was destroyed, i.e., destroy() was called.
 *
 * @example
 * e = e && e.destroy();
 *
 * @see GroundPrimitive#isDestroyed
 */
GroundPrimitive.prototype.destroy = function () {
  this._primitive = this._primitive && this._primitive.destroy();
  return destroyObject(this);
};

/**
 * Exposed for testing.
 *
 * @param {Context} context Rendering context
 * @returns {Boolean} Whether or not the current context supports materials on GroundPrimitives.
 * @private
 */
GroundPrimitive._supportsMaterials = function (context) {
  return context.depthTexture;
};

/**
 * Checks if the given Scene supports materials on GroundPrimitives.
 * Materials on GroundPrimitives require support for the WEBGL_depth_texture extension.
 *
 * @param {Scene} scene The current scene.
 * @returns {Boolean} Whether or not the current scene supports materials on GroundPrimitives.
 */
GroundPrimitive.supportsMaterials = function (scene) {
  //>>includeStart('debug', pragmas.debug);
  Check.typeOf.object("scene", scene);
  //>>includeEnd('debug');

  return GroundPrimitive._supportsMaterials(scene.frameState.context);
};
export default GroundPrimitive;<|MERGE_RESOLUTION|>--- conflicted
+++ resolved
@@ -1,253 +1,16 @@
-<<<<<<< HEAD
-import ApproximateTerrainHeights from '../Core/ApproximateTerrainHeights.js';
-import BoundingSphere from '../Core/BoundingSphere.js';
-import Cartesian3 from '../Core/Cartesian3.js';
-import Cartographic from '../Core/Cartographic.js';
-import Check from '../Core/Check.js';
-import defaultValue from '../Core/defaultValue.js';
-import defer from '../Core/defer.js';
-import defined from '../Core/defined.js';
-import destroyObject from '../Core/destroyObject.js';
-import DeveloperError from '../Core/DeveloperError.js';
-import GeometryInstance from '../Core/GeometryInstance.js';
-import OrientedBoundingBox from '../Core/OrientedBoundingBox.js';
-import Rectangle from '../Core/Rectangle.js';
-import ClassificationPrimitive from './ClassificationPrimitive.js';
-import ClassificationType from './ClassificationType.js';
-import PerInstanceColorAppearance from './PerInstanceColorAppearance.js';
-import SceneMode from './SceneMode.js';
-import ShadowVolumeAppearance from './ShadowVolumeAppearance.js';
-
-    var GroundPrimitiveUniformMap = {
-        u_globeMinimumAltitude: function() {
-            return 55000.0;
-        }
-    };
-
-    /**
-     * A ground primitive represents geometry draped over terrain or 3D Tiles in the {@link Scene}.
-     * <p>
-     * A primitive combines geometry instances with an {@link Appearance} that describes the full shading, including
-     * {@link Material} and {@link RenderState}.  Roughly, the geometry instance defines the structure and placement,
-     * and the appearance defines the visual characteristics.  Decoupling geometry and appearance allows us to mix
-     * and match most of them and add a new geometry or appearance independently of each other.
-     * </p>
-     * <p>
-     * Support for the WEBGL_depth_texture extension is required to use GeometryInstances with different PerInstanceColors
-     * or materials besides PerInstanceColorAppearance.
-     * </p>
-     * <p>
-     * Textured GroundPrimitives were designed for notional patterns and are not meant for precisely mapping
-     * textures to terrain - for that use case, use {@link SingleTileImageryProvider}.
-     * </p>
-     * <p>
-     * For correct rendering, this feature requires the EXT_frag_depth WebGL extension. For hardware that do not support this extension, there
-     * will be rendering artifacts for some viewing angles.
-     * </p>
-     * <p>
-     * Valid geometries are {@link CircleGeometry}, {@link CorridorGeometry}, {@link EllipseGeometry}, {@link PolygonGeometry}, and {@link RectangleGeometry}.
-     * </p>
-     *
-     * @alias GroundPrimitive
-     * @constructor
-     *
-     * @param {Object} [options] Object with the following properties:
-     * @param {Array|GeometryInstance} [options.geometryInstances] The geometry instances to render.
-     * @param {Appearance} [options.appearance] The appearance used to render the primitive. Defaults to a flat PerInstanceColorAppearance when GeometryInstances have a color attribute.
-     * @param {Boolean} [options.show=true] Determines if this primitive will be shown.
-     * @param {Boolean} [options.vertexCacheOptimize=false] When <code>true</code>, geometry vertices are optimized for the pre and post-vertex-shader caches.
-     * @param {Boolean} [options.interleave=false] When <code>true</code>, geometry vertex attributes are interleaved, which can slightly improve rendering performance but increases load time.
-     * @param {Boolean} [options.compressVertices=true] When <code>true</code>, the geometry vertices are compressed, which will save memory.
-     * @param {Boolean} [options.releaseGeometryInstances=true] When <code>true</code>, the primitive does not keep a reference to the input <code>geometryInstances</code> to save memory.
-     * @param {Boolean} [options.allowPicking=true] When <code>true</code>, each geometry instance will only be pickable with {@link Scene#pick}.  When <code>false</code>, GPU memory is saved.
-     * @param {Boolean} [options.asynchronous=true] Determines if the primitive will be created asynchronously or block until ready. If false initializeTerrainHeights() must be called first.
-     * @param {ClassificationType} [options.classificationType=ClassificationType.BOTH] Determines whether terrain, 3D Tiles or both will be classified.
-     * @param {Boolean} [options.debugShowBoundingVolume=false] For debugging only. Determines if this primitive's commands' bounding spheres are shown.
-     * @param {Boolean} [options.debugShowShadowVolume=false] For debugging only. Determines if the shadow volume for each geometry in the primitive is drawn. Must be <code>true</code> on
-     *                  creation for the volumes to be created before the geometry is released or options.releaseGeometryInstance must be <code>false</code>.
-     *
-     * @example
-     * // Example 1: Create primitive with a single instance
-     * var rectangleInstance = new Cesium.GeometryInstance({
-     *   geometry : new Cesium.RectangleGeometry({
-     *     rectangle : Cesium.Rectangle.fromDegrees(-140.0, 30.0, -100.0, 40.0)
-     *   }),
-     *   id : 'rectangle',
-     *   attributes : {
-     *     color : new Cesium.ColorGeometryInstanceAttribute(0.0, 1.0, 1.0, 0.5)
-     *   }
-     * });
-     * scene.primitives.add(new Cesium.GroundPrimitive({
-     *   geometryInstances : rectangleInstance
-     * }));
-     *
-     * // Example 2: Batch instances
-     * var color = new Cesium.ColorGeometryInstanceAttribute(0.0, 1.0, 1.0, 0.5); // Both instances must have the same color.
-     * var rectangleInstance = new Cesium.GeometryInstance({
-     *   geometry : new Cesium.RectangleGeometry({
-     *     rectangle : Cesium.Rectangle.fromDegrees(-140.0, 30.0, -100.0, 40.0)
-     *   }),
-     *   id : 'rectangle',
-     *   attributes : {
-     *     color : color
-     *   }
-     * });
-     * var ellipseInstance = new Cesium.GeometryInstance({
-     *     geometry : new Cesium.EllipseGeometry({
-     *         center : Cesium.Cartesian3.fromDegrees(-105.0, 40.0),
-     *         semiMinorAxis : 300000.0,
-     *         semiMajorAxis : 400000.0
-     *     }),
-     *     id : 'ellipse',
-     *     attributes : {
-     *         color : color
-     *     }
-     * });
-     * scene.primitives.add(new Cesium.GroundPrimitive({
-     *   geometryInstances : [rectangleInstance, ellipseInstance]
-     * }));
-     *
-     * @see Primitive
-     * @see ClassificationPrimitive
-     * @see GeometryInstance
-     * @see Appearance
-     */
-    function GroundPrimitive(options) {
-        options = defaultValue(options, defaultValue.EMPTY_OBJECT);
-
-        var appearance = options.appearance;
-        var geometryInstances = options.geometryInstances;
-        if (!defined(appearance) && defined(geometryInstances)) {
-            var geometryInstancesArray = Array.isArray(geometryInstances) ? geometryInstances : [geometryInstances];
-            var geometryInstanceCount = geometryInstancesArray.length;
-            for (var i = 0; i < geometryInstanceCount; i++) {
-                var attributes = geometryInstancesArray[i].attributes;
-                if (defined(attributes) && defined(attributes.color)) {
-                    appearance = new PerInstanceColorAppearance({
-                        flat : true
-                    });
-                    break;
-                }
-            }
-        }
-        /**
-         * The {@link Appearance} used to shade this primitive. Each geometry
-         * instance is shaded with the same appearance.  Some appearances, like
-         * {@link PerInstanceColorAppearance} allow giving each instance unique
-         * properties.
-         *
-         * @type Appearance
-         *
-         * @default undefined
-         */
-        this.appearance = appearance;
-
-        /**
-         * The geometry instances rendered with this primitive.  This may
-         * be <code>undefined</code> if <code>options.releaseGeometryInstances</code>
-         * is <code>true</code> when the primitive is constructed.
-         * <p>
-         * Changing this property after the primitive is rendered has no effect.
-         * </p>
-         *
-         * @readonly
-         * @type {Array|GeometryInstance}
-         *
-         * @default undefined
-         */
-        this.geometryInstances = options.geometryInstances;
-        /**
-         * Determines if the primitive will be shown.  This affects all geometry
-         * instances in the primitive.
-         *
-         * @type {Boolean}
-         *
-         * @default true
-         */
-        this.show = defaultValue(options.show, true);
-        /**
-         * Determines whether terrain, 3D Tiles or both will be classified.
-         *
-         * @type {ClassificationType}
-         *
-         * @default ClassificationType.BOTH
-         */
-        this.classificationType = defaultValue(options.classificationType, ClassificationType.BOTH);
-        /**
-         * This property is for debugging only; it is not for production use nor is it optimized.
-         * <p>
-         * Draws the bounding sphere for each draw command in the primitive.
-         * </p>
-         *
-         * @type {Boolean}
-         *
-         * @default false
-         */
-        this.debugShowBoundingVolume = defaultValue(options.debugShowBoundingVolume, false);
-
-        /**
-         * This property is for debugging only; it is not for production use nor is it optimized.
-         * <p>
-         * Draws the shadow volume for each geometry in the primitive.
-         * </p>
-         *
-         * @type {Boolean}
-         *
-         * @default false
-         */
-        this.debugShowShadowVolume = defaultValue(options.debugShowShadowVolume, false);
-
-        this._boundingVolumes = [];
-        this._boundingVolumes2D = [];
-
-        this._ready = false;
-        this._readyPromise = defer();
-
-        this._primitive = undefined;
-
-        this._maxHeight = undefined;
-        this._minHeight = undefined;
-
-        this._maxTerrainHeight = ApproximateTerrainHeights._defaultMaxTerrainHeight;
-        this._minTerrainHeight = ApproximateTerrainHeights._defaultMinTerrainHeight;
-
-        this._boundingSpheresKeys = [];
-        this._boundingSpheres = [];
-
-        this._useFragmentCulling = false;
-        // Used when inserting in an OrderedPrimitiveCollection
-        this._zIndex = undefined;
-
-        var that = this;
-        this._classificationPrimitiveOptions = {
-            geometryInstances : undefined,
-            appearance : undefined,
-            vertexCacheOptimize : defaultValue(options.vertexCacheOptimize, false),
-            interleave : defaultValue(options.interleave, false),
-            releaseGeometryInstances : defaultValue(options.releaseGeometryInstances, true),
-            allowPicking : defaultValue(options.allowPicking, true),
-            asynchronous : defaultValue(options.asynchronous, true),
-            compressVertices : defaultValue(options.compressVertices, true),
-            _createBoundingVolumeFunction : undefined,
-            _updateAndQueueCommandsFunction : undefined,
-            _pickPrimitive : that,
-            _extruded : true,
-            _uniformMap : GroundPrimitiveUniformMap
-        };
-=======
 import ApproximateTerrainHeights from "../Core/ApproximateTerrainHeights.js";
 import BoundingSphere from "../Core/BoundingSphere.js";
 import Cartesian3 from "../Core/Cartesian3.js";
 import Cartographic from "../Core/Cartographic.js";
 import Check from "../Core/Check.js";
 import defaultValue from "../Core/defaultValue.js";
+import defer from "../Core/defer.js";
 import defined from "../Core/defined.js";
 import destroyObject from "../Core/destroyObject.js";
 import DeveloperError from "../Core/DeveloperError.js";
 import GeometryInstance from "../Core/GeometryInstance.js";
 import OrientedBoundingBox from "../Core/OrientedBoundingBox.js";
 import Rectangle from "../Core/Rectangle.js";
-import when from "../ThirdParty/when.js";
 import ClassificationPrimitive from "./ClassificationPrimitive.js";
 import ClassificationType from "./ClassificationType.js";
 import PerInstanceColorAppearance from "./PerInstanceColorAppearance.js";
@@ -366,7 +129,6 @@
         });
         break;
       }
->>>>>>> 2fd0e8f7
     }
   }
   /**
@@ -449,7 +211,7 @@
   this._boundingVolumes2D = [];
 
   this._ready = false;
-  this._readyPromise = when.defer();
+  this._readyPromise = defer();
 
   this._primitive = undefined;
 
