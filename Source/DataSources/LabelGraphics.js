--- conflicted
+++ resolved
@@ -47,11 +47,8 @@
      * @param {Property} [options.scaleByDistance] A {@link NearFarScalar} Property used to set scale based on distance from the camera.
      * @param {Property} [options.heightReference=HeightReference.NONE] A Property specifying what the height is relative to.
      * @param {Property} [options.distanceDisplayCondition] A Property specifying at what distance from the camera that this label will be displayed.
-<<<<<<< HEAD
      * @param {Property} [options.rightToLeft=false] A Property specifying if to modify text when there is possibly rightToLeft characters.
-=======
      * @param {Property} [options.disableDepthTestDistance] A Property specifying the distance from the camera at which to disable the depth test to.
->>>>>>> 5d499c52
      *
      * @demo {@link http://cesiumjs.org/Cesium/Apps/Sandcastle/index.html?src=Labels.html|Cesium Sandcastle Labels Demo}
      */
