--- conflicted
+++ resolved
@@ -216,13 +216,8 @@
         this._primitive = undefined;
         this._outlinePrimitive = undefined;
         this._geometryUpdater = geometryUpdater;
-<<<<<<< HEAD
         this._options = geometryUpdater._options;
-=======
-        this._options = new EllipsoidGeometryOptions(geometryUpdater._entity);
->>>>>>> c12020ba
         this._modelMatrix = new Matrix4();
-        this._material = undefined;
         this._attributes = undefined;
         this._outlineAttributes = undefined;
         this._lastSceneMode = undefined;
