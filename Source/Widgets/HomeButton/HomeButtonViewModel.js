/*global define*/
define([
        '../../Core/Cartesian3',
        '../../Core/Matrix3',
        '../../Core/defaultValue',
        '../../Core/defined',
        '../../Core/defineProperties',
        '../../Core/DeveloperError',
        '../../Core/Ellipsoid',
        '../../Core/Extent',
        '../../Core/Math',
        '../../Core/Matrix4',
        '../../Scene/Camera',
        '../../Scene/CameraColumbusViewMode',
        '../../Scene/CameraFlightPath',
        '../../Scene/PerspectiveFrustum',
        '../../Scene/SceneMode',
        '../createCommand',
        '../../ThirdParty/knockout'
    ], function(
        Cartesian3,
        Matrix3,
        defaultValue,
        defined,
        defineProperties,
        DeveloperError,
        Ellipsoid,
        Extent,
        CesiumMath,
        Matrix4,
        Camera,
        CameraColumbusViewMode,
        CameraFlightPath,
        PerspectiveFrustum,
        SceneMode,
        createCommand,
        knockout) {
    "use strict";

    function viewHome(scene, ellipsoid, transitioner, flightDuration) {
        var mode = scene.mode;

        var camera = scene.getCamera();
        camera.controller.constrainedAxis = Cartesian3.UNIT_Z;

        var controller = scene.getScreenSpaceCameraController();

        controller.setEllipsoid(ellipsoid);
        controller.columbusViewMode = CameraColumbusViewMode.FREE;

        var context = scene.getContext();
        if (defined(transitioner) && mode === SceneMode.MORPHING) {
            transitioner.completeMorph();
        }
        var flight;
        var description;

        if (mode === SceneMode.SCENE2D) {
            camera.transform = new Matrix4(0, 0, 1, 0,
                                           1, 0, 0, 0,
                                           0, 1, 0, 0,
                                           0, 0, 0, 1);
            description = {
                destination : Extent.MAX_VALUE,
                duration : flightDuration
            };
            flight = CameraFlightPath.createAnimationExtent(scene, description);
            scene.getAnimations().add(flight);
        } else if (mode === SceneMode.SCENE3D) {
            Cartesian3.add(camera.position, Matrix4.getTranslation(camera.transform), camera.position);
            var rotation = Matrix4.getRotation(camera.transform);
<<<<<<< HEAD
            Matrix3.multiplyByVector(rotation, camera.direction, camera.direction);
            Matrix3.multiplyByVector(rotation, camera.up, camera.up);
            Matrix3.multiplyByVector(rotation, camera.right, camera.right);
            camera.transform = Matrix4.clone(Matrix4.IDENTITY);
            var defaultCamera = new Camera(canvas);
=======
            rotation.multiplyByVector(camera.direction, camera.direction);
            rotation.multiplyByVector(camera.up, camera.up);
            rotation.multiplyByVector(camera.right, camera.right);
            camera.transform = Matrix4.IDENTITY.clone();
            var defaultCamera = new Camera(context);
>>>>>>> 4cd40e8c
            description = {
                destination : defaultCamera.position,
                duration : flightDuration,
                up : defaultCamera.up,
                direction : defaultCamera.direction
            };
            flight = CameraFlightPath.createAnimation(scene, description);
            scene.getAnimations().add(flight);
        } else if (mode === SceneMode.COLUMBUS_VIEW) {
            camera.transform = new Matrix4(0.0, 0.0, 1.0, 0.0,
                                           1.0, 0.0, 0.0, 0.0,
                                           0.0, 1.0, 0.0, 0.0,
                                           0.0, 0.0, 0.0, 1.0);
            var maxRadii = ellipsoid.getMaximumRadius();
            var position = Cartesian3.multiplyByScalar(Cartesian3.normalize(new Cartesian3(0.0, -1.0, 1.0)), 5.0 * maxRadii);
            var direction = Cartesian3.normalize(Cartesian3.subtract(Cartesian3.ZERO, position));
            var right = Cartesian3.cross(direction, Cartesian3.UNIT_Z);
            var up = Cartesian3.cross(right, direction);

            description = {
                destination : position,
                duration : flightDuration,
                up : up,
                direction : direction
            };

            flight = CameraFlightPath.createAnimation(scene, description);
            scene.getAnimations().add(flight);
        }
    }

    /**
     * The view model for {@link HomeButton}.
     * @alias HomeButtonViewModel
     * @constructor
     *
     * @param {Scene} scene The scene instance to use.
     * @param {SceneTransitioner} [transitioner] The scene transitioner instance to use.
     * @param {Ellipsoid} [ellipsoid=Ellipsoid.WGS84] The ellipsoid to be viewed when in home position.
     * @param {Number} [flightDuration] The duration of the camera flight in milliseconds
     *
     * @exception {DeveloperError} scene is required.
     */
    var HomeButtonViewModel = function(scene, transitioner, ellipsoid, flightDuration) {
        if (!defined(scene)) {
            throw new DeveloperError('scene is required.');
        }

        ellipsoid = defaultValue(ellipsoid, Ellipsoid.WGS84);
        flightDuration = defaultValue(flightDuration, 1500);

        this._scene = scene;
        this._ellipsoid = ellipsoid;
        this._transitioner = transitioner;
        this._flightDuration = flightDuration;

        var that = this;
        this._command = createCommand(function() {
            viewHome(that._scene, that._ellipsoid, that._transitioner, that._flightDuration);
        });

        /**
         * Gets or sets the tooltip.  This property is observable.
         *
         * @type {String}
         */
        this.tooltip = 'View Home';

        knockout.track(this, ['tooltip']);
    };

    defineProperties(HomeButtonViewModel.prototype, {
        /**
         * Gets the scene transitioner being used by the scene.
         * If a transitioner is assigned, any running morphs will be completed
         * when the home button is pressed.  The transitioner must be using
         * the same Scene instance as the scene property.
         * @memberof HomeButtonViewModel.prototype
         *
         * @type {SceneTransitioner}
         */
        sceneTransitioner : {
            get : function() {
                return this._transitioner;
            }
        },

        /**
         * Gets the scene to control.
         * @memberof HomeButtonViewModel.prototype
         *
         * @type {Scene}
         */
        scene : {
            get : function() {
                return this._scene;
            }
        },

        /**
         * Gets the ellipsoid to be viewed when in home position.
         * @memberof HomeButtonViewModel.prototype
         *
         * @type {Ellipsoid}
         */
        ellipsoid : {
            get : function() {
                return this._ellipsoid;
            }
        },

        /**
         * Gets the Command that is executed when the button is clicked.
         * @memberof HomeButtonViewModel.prototype
         *
         * @type {Command}
         */
        command : {
            get : function() {
                return this._command;
            }
        },

        /**
         * Gets or sets the the duration of the camera flight in milliseconds.
         * A value of zero causes the camera to instantly switch to home view.
         * @memberof HomeButtonViewModel.prototype
         *
         * @type {Number}
         */
        flightDuration : {
            get : function() {
                return this._flightDuration;
            },
            set : function(value) {
                if (value < 0) {
                    throw new DeveloperError('value must be positive.');
                }
                this._flightDuration = value;
            }
        }
    });

    return HomeButtonViewModel;
});<|MERGE_RESOLUTION|>--- conflicted
+++ resolved
@@ -69,19 +69,11 @@
         } else if (mode === SceneMode.SCENE3D) {
             Cartesian3.add(camera.position, Matrix4.getTranslation(camera.transform), camera.position);
             var rotation = Matrix4.getRotation(camera.transform);
-<<<<<<< HEAD
             Matrix3.multiplyByVector(rotation, camera.direction, camera.direction);
             Matrix3.multiplyByVector(rotation, camera.up, camera.up);
             Matrix3.multiplyByVector(rotation, camera.right, camera.right);
             camera.transform = Matrix4.clone(Matrix4.IDENTITY);
-            var defaultCamera = new Camera(canvas);
-=======
-            rotation.multiplyByVector(camera.direction, camera.direction);
-            rotation.multiplyByVector(camera.up, camera.up);
-            rotation.multiplyByVector(camera.right, camera.right);
-            camera.transform = Matrix4.IDENTITY.clone();
             var defaultCamera = new Camera(context);
->>>>>>> 4cd40e8c
             description = {
                 destination : defaultCamera.position,
                 duration : flightDuration,
