/*global define*/
define([
        '../../Core/DeveloperError',
        '../../Core/ClockRange',
        '../../Core/JulianDate',
<<<<<<< HEAD
        '../../Core/destroyObject'
    ], function (
         TimelineTrack,
         TimelineHighlightRange,
         DeveloperError,
         Clock,
         ClockRange,
         JulianDate,
         destroyObject) {
=======
        './TimelineTrack',
        './TimelineHighlightRange'
    ], function(
        DeveloperError,
        ClockRange,
        JulianDate,
        TimelineTrack,
        TimelineHighlightRange) {
>>>>>>> bb98f2be
    "use strict";

    var timelineWheelDelta = 1e12;

    var timelineMouseMode = {
        none : 0,
        scrub : 1,
        slide : 2,
        zoom : 3,
        touchOnly : 4
    };
    var timelineTouchMode = {
        none : 0,
        scrub : 1,
        slideZoom : 2,
        singleTap : 3,
        ignore : 4
    };

    var timelineTicScales = [0.001, 0.002, 0.005, 0.01, 0.02, 0.05, 0.1, 0.25, 0.5, 1.0, 2.0, 5.0, 10.0, 15.0, 30.0, 60.0, // 1min
    120.0, // 2min
    300.0, // 5min
    600.0, // 10min
    900.0, // 15min
    1800.0, // 30min
    3600.0, // 1hr
    7200.0, // 2hr
    14400.0, // 4hr
    21600.0, // 6hr
    43200.0, // 12hr
    86400.0, // 24hr
    172800.0, // 2days
    345600.0, // 4days
    604800.0, // 7days
    1296000.0, // 15days
    2592000.0, // 30days
    5184000.0, // 60days
    7776000.0, // 90days
    15552000.0, // 180days
    31536000.0, // 365days
    63072000.0, // 2years
    126144000.0, // 4years
    157680000.0, // 5years
    315360000.0, // 10years
    630720000.0, // 20years
    1261440000.0, // 40years
    1576800000.0, // 50years
    3153600000.0, // 100years
    6307200000.0, // 200years
    12614400000.0, // 400years
    15768000000.0, // 500years
    31536000000.0 // 1000years
    ];

    var timelineMonthNames = ['Jan', 'Feb', 'Mar', 'Apr', 'May', 'Jun', 'Jul', 'Aug', 'Sep', 'Oct', 'Nov', 'Dec'];

    function Timeline(container, clock) {
        if (typeof container === 'undefined') {
            throw new DeveloperError('container is required.');
        }

        if (typeof container === 'string') {
            var tmp = document.getElementById(container);
            if (tmp === null) {
                throw new DeveloperError('Element with id "' + container + '" does not exist in the document.');
            }
            container = tmp;
        }

        if (typeof clock === 'undefined') {
            throw new DeveloperError('clock is required.');
        }

        /**
         * Gets the parent container.
         * @memberof Timeline
         * @type {Element}
         */
        this.container = container;

        this._endJulian = undefined;
        this._epochJulian = undefined;
        this._lastXPos = undefined;
        this._scrubElement = undefined;
        this._startJulian = undefined;
        this._timeBarSecondsSpan = undefined;
        this._clock = clock;
        this._scrubJulian = clock.currentTime;
        this._mainTicSpan = -1;
        this._mouseMode = timelineMouseMode.none;
        this._touchMode = timelineTouchMode.none;
        this._touchState = {
            centerX : 0,
            spanX : 0
        };
        this._mouseX = 0;
        this._timelineDrag = 0;
        this._timelineDragLocation = undefined;
        var widget = this;

        this.container.className += ' cesium-timeline-main';
        this.container.innerHTML = '<div class="cesium-timeline-bar"></div><div class="cesium-timeline-trackContainer">' +
                                     '<canvas class="cesium-timeline-tracks" width="10" height="1">' +
                                     '</canvas></div><div class="cesium-timeline-needle"></div><span class="cesium-timeline-ruler"></span>';
        this._timeBarEle = this.container.childNodes[0];
        this._trackContainer = this.container.childNodes[1];
        this._trackListEle = this.container.childNodes[1].childNodes[0];
        this._needleEle = this.container.childNodes[2];
        this._rulerEle = this.container.childNodes[3];
        this._context = this._trackListEle.getContext('2d');

        this._trackList = [];
        this._highlightRanges = [];

        this.zoomTo(clock.startTime, clock.stopTime);

        this.onmousedown = function(e) { widget._handleMouseDown(e); };
        this._timeBarEle.addEventListener('mousedown', this.onmousedown, false);

        this.onmousemove = function(e) { widget._handleMouseMove(e); };
        this._timeBarEle.addEventListener('mousemove', this.onmousemove, false);

        this.onDOMMouseScroll = function(e) { widget._handleMouseWheel(e); };
        this._timeBarEle.addEventListener('DOMMouseScroll', this.onDOMMouseScroll, false);

        this.onmousewheel = function(e) { widget._handleMouseWheel(e); };
        this._timeBarEle.addEventListener('mousewheel', this.onmousewheel, false);

        this.ontouchstart = function(e) { widget._handleTouchStart(e); };
        this._timeBarEle.addEventListener('touchstart', this.ontouchstart, false);

        this.ontouchmove = function(e) { widget._handleTouchMove(e); };
        this._timeBarEle.addEventListener('touchmove', this.ontouchmove, false);

        this.ontouchend = function(e) { widget._handleTouchEnd(e); };
        this._timeBarEle.addEventListener('touchend', this.ontouchend, false);

        this.container.oncontextmenu = function() {
            return false;
        };

        this.onresize = function() { widget.handleResize(); };
        window.addEventListener('resize', this.onresize);

        this.addEventListener = function(type, listener, useCapture) {
            widget.container.addEventListener(type, listener, useCapture);
        };

        clock.onTick.addEventListener(this.updateFromClock, this);
        this.updateFromClock();
    }

    Timeline.prototype.addHighlightRange = function(color, heightInPx) {
        var newHighlightRange = new TimelineHighlightRange(color, heightInPx);
        this._highlightRanges.push(newHighlightRange);
        this.handleResize();
        return newHighlightRange;
    };

    Timeline.prototype.addTrack = function(interval, heightInPx, color, backgroundColor) {
        var newTrack = new TimelineTrack(interval, heightInPx, color, backgroundColor);
        this._trackList.push(newTrack);
        this.handleResize();
        return newTrack;
    };

    Timeline.prototype.zoomTo = function(startJulianDate, endJulianDate) {
        this._timeBarSecondsSpan = startJulianDate.getSecondsDifference(endJulianDate);
        if (this._timeBarSecondsSpan <= 0) {
            throw new DeveloperError('Start time must come before end time.');
        }
        this._startJulian = startJulianDate;
        this._endJulian = endJulianDate;

        // If clock is not unbounded, clamp timeline range to clock.
        if (this._clock && (this._clock.clockRange !== ClockRange.UNBOUNDED)) {
            var clockStart = this._clock.startTime;
            var clockEnd = this._clock.stopTime;
            var clockSpan = clockStart.getSecondsDifference(clockEnd);
            var startOffset = this._startJulian.getSecondsDifference(clockStart);
            var endOffset = this._endJulian.getSecondsDifference(clockEnd);

            if (this._timeBarSecondsSpan >= clockSpan) {
                // if new duration longer than clock range duration, clamp to full range.
                this._timeBarSecondsSpan = clockSpan;
                this._startJulian = this._clock.startTime;
                this._endJulian = this._clock.stopTime;
            } else if (startOffset > 0) {
                // if timeline start is before clock start, shift right
                this._endJulian = this._endJulian.addSeconds(startOffset);
                this._startJulian = clockStart;
                this._timeBarSecondsSpan = this._startJulian.getSecondsDifference(this._endJulian);
            } else if (endOffset < 0) {
                // if timeline end is after clock end, shift left
                this._startJulian = this._startJulian.addSeconds(endOffset);
                this._endJulian = clockEnd;
                this._timeBarSecondsSpan = this._startJulian.getSecondsDifference(this._endJulian);
            }
        }

        this.handleResize();

        var evt = document.createEvent('Event');
        evt.initEvent('setzoom', true, true);
        evt.startJulian = this._startJulian;
        evt.endJulian = this._endJulian;
        evt.epochJulian = this._epochJulian;
        evt.totalSpan = this._timeBarSecondsSpan;
        evt.mainTicSpan = this._mainTicSpan;
        this.container.dispatchEvent(evt);
    };

    Timeline.prototype.zoomFrom = function(amount) {
        var centerSec = this._startJulian.getSecondsDifference(this._scrubJulian);
        if ((amount > 1) || (centerSec < 0) || (centerSec > this._timeBarSecondsSpan)) {
            centerSec = this._timeBarSecondsSpan * 0.5;
        } else {
            centerSec += (centerSec - this._timeBarSecondsSpan * 0.5);
        }
        var centerSecFlip = this._timeBarSecondsSpan - centerSec;
        this.zoomTo(this._startJulian.addSeconds(centerSec - (centerSec * amount)), this._endJulian.addSeconds((centerSecFlip * amount) - centerSecFlip));
    };

    function twoDigits(num) {
        return ((num < 10) ? ('0' + num.toString()) : num.toString());
    }

    Timeline.prototype.makeLabel = function(julianDate) {
        var gregorian = julianDate.toGregorianDate();
        var hour = gregorian.hour;
        var ampm = (hour < 12) ? ' AM' : ' PM';
        if (hour >= 13) {
            hour -= 12;
        } else if (hour === 0) {
            hour = 12;
        }
        var millisecond = gregorian.millisecond, millisecondString = '';
        if ((millisecond > 0) && (this._timeBarSecondsSpan < 3600)) {
            millisecondString = Math.floor(millisecond).toString();
            while (millisecondString.length < 3) {
                millisecondString = '0' + millisecondString;
            }
            millisecondString = '.' + millisecondString;
        }

        return timelineMonthNames[gregorian.month - 1] + ' ' + gregorian.day + ' ' + gregorian.year + ' ' + twoDigits(hour) + ':' +
            twoDigits(gregorian.minute) + ':' + twoDigits(gregorian.second) + millisecondString + ampm;
    };

    Timeline.prototype.smallestTicInPixels = 7.0;

    Timeline.prototype._makeTics = function() {
        var timeBar = this._timeBarEle;

        var seconds = this._startJulian.getSecondsDifference(this._scrubJulian);
        var xPos = Math.round(seconds * this.container.clientWidth / this._timeBarSecondsSpan);
        var scrubX = xPos - 8, tic;
        var widget = this;

        this._needleEle.style.left = xPos.toString() + 'px';

        var tics = '<span class="cesium-timeline-icon16" style="left:' + scrubX + 'px;bottom:0;background-position: 0px 0px;"></span>';

        var minimumDuration = 0.01;
        var maximumDuration = 31536000000.0; // ~1000 years
        var epsilon = 1e-10;

        // If time step size is known, enter it here...
        var minSize = 0;

        var duration = this._timeBarSecondsSpan;
        if (duration < minimumDuration) {
            duration = minimumDuration;
            this._timeBarSecondsSpan = minimumDuration;
            this._endJulian = this._startJulian.addSeconds(minimumDuration);
        } else if (duration > maximumDuration) {
            duration = maximumDuration;
            this._timeBarSecondsSpan = maximumDuration;
            this._endJulian = this._startJulian.addSeconds(maximumDuration);
        }

        var timeBarWidth = this._timeBarEle.clientWidth;
        if (timeBarWidth < 10) {
            timeBarWidth = 10;
        }
        var startJulian = this._startJulian;

        // epsilonTime: a small fraction of one pixel width of the timeline, measured in seconds.
        var epsilonTime = Math.min((duration / timeBarWidth) * 1e-5, 0.4);

        // epochJulian: a nearby time to be considered "zero seconds", should be a round-ish number by human standards.
        var epochJulian;
        if (duration > 315360000) { // 3650+ days visible, epoch is start of the first visible century.
            epochJulian = JulianDate.fromIso8601(startJulian.toDate().toISOString().substring(0, 2) + '00-01-01T00:00:00Z');
        } else if (duration > 31536000) { // 365+ days visible, epoch is start of the first visible decade.
            epochJulian = JulianDate.fromIso8601(startJulian.toDate().toISOString().substring(0, 3) + '0-01-01T00:00:00Z');
        } else if (duration > 86400) { // 1+ day(s) visible, epoch is start of the year.
            epochJulian = JulianDate.fromIso8601(startJulian.toDate().toISOString().substring(0, 4) + '-01-01T00:00:00Z');
        } else { // Less than a day on timeline, epoch is midnight of the visible day.
            epochJulian = JulianDate.fromIso8601(startJulian.toDate().toISOString().substring(0, 10) + 'T00:00:00Z');
        }
        // startTime: Seconds offset of the left side of the timeline from epochJulian.
        var startTime = epochJulian.addSeconds(epsilonTime).getSecondsDifference(this._startJulian);
        // endTime: Seconds offset of the right side of the timeline from epochJulian.
        var endTime = startTime + duration;
        this._epochJulian = epochJulian;

        function getStartTic(ticScale) {
            return Math.floor(startTime / ticScale) * ticScale;
        }

        function getNextTic(tic, ticScale) {
            return Math.ceil((tic / ticScale) + 0.5) * ticScale;
        }

        function getAlpha(time) {
            return (time - startTime) / duration;
        }

        function remainder(x, y) {
            //return x % y;
            return x - (y * Math.round(x / y));
        }

        // Width in pixels of a typical label, plus padding
        this._rulerEle.innerHTML = this.makeLabel(this._endJulian.addSeconds(-minimumDuration));
        var sampleWidth = this._rulerEle.offsetWidth + 20;

        var origMinSize = minSize;
        minSize -= epsilon;

        var renderState = {
            y : 0,
            startTime : startTime,
            startJulian : startJulian,
            epochJulian : epochJulian,
            duration : duration,
            timeBarWidth : timeBarWidth,
            getAlpha : getAlpha
        };
        this._highlightRanges.forEach(function(highlightRange) {
            tics += highlightRange.render(renderState);
        });

        // Calculate tic mark label spacing in the TimeBar.
        var mainTic = 0.0, subTic = 0.0, tinyTic = 0.0;
        // Ideal labeled tic as percentage of zoom interval
        var idealTic = sampleWidth / timeBarWidth;
        if (idealTic > 1.0) {
            // Clamp to width of window, for thin windows.
            idealTic = 1.0;
        }
        // Ideal labeled tic size in seconds
        idealTic *= this._timeBarSecondsSpan;
        var ticIndex = -1, smallestIndex = -1;

        var i, ticScaleLen = timelineTicScales.length;
        for (i = 0; i < ticScaleLen; ++i) {
            var sc = timelineTicScales[i];
            ++ticIndex;
            mainTic = sc;
            // Find acceptable main tic size not smaller than ideal size.
            if ((sc > idealTic) && (sc > minSize)) {
                break;
            }
            if ((smallestIndex < 0) && ((timeBarWidth * (sc / this._timeBarSecondsSpan)) >= this.smallestTicInPixels)) {
                smallestIndex = ticIndex;
            }
        }
        if (ticIndex > 0) {
            while (ticIndex > 0) // Compute sub-tic size that evenly divides main tic.
            {
                --ticIndex;
                if (Math.abs(remainder(mainTic, timelineTicScales[ticIndex])) < 0.00001) {
                    if (timelineTicScales[ticIndex] >= minSize) {
                        subTic = timelineTicScales[ticIndex];
                    }
                    break;
                }
            }

            if (smallestIndex >= 0) {
                while (smallestIndex < ticIndex) // Compute tiny tic size that evenly divides sub-tic.
                {
                    if ((Math.abs(remainder(subTic, timelineTicScales[smallestIndex])) < 0.00001) && (timelineTicScales[smallestIndex] >= minSize)) {
                        tinyTic = timelineTicScales[smallestIndex];
                        break;
                    }
                    ++smallestIndex;
                }
            }
        }

        minSize = origMinSize;
        if ((minSize > epsilon) && (tinyTic < 0.00001) && (Math.abs(minSize - mainTic) > epsilon)) {
            tinyTic = minSize;
            if (minSize <= (mainTic + epsilon)) {
                subTic = 0.0;
            }
        }

        var lastTextLeft = -999999, textWidth;
        if ((timeBarWidth * (tinyTic / this._timeBarSecondsSpan)) >= 3.0) {
            for (tic = getStartTic(tinyTic); tic <= endTime; tic = getNextTic(tic, tinyTic)) {
                tics += '<span class="cesium-timeline-ticTiny" style="left: ' + Math.round(timeBarWidth * getAlpha(tic)).toString() + 'px;"></span>';
            }
        }
        if ((timeBarWidth * (subTic / this._timeBarSecondsSpan)) >= 3.0) {
            for (tic = getStartTic(subTic); tic <= endTime; tic = getNextTic(tic, subTic)) {
                tics += '<span class="cesium-timeline-ticSub" style="left: ' + Math.round(timeBarWidth * getAlpha(tic)).toString() + 'px;"></span>';
            }
        }
        if ((timeBarWidth * (mainTic / this._timeBarSecondsSpan)) >= 2.0) {
            this._mainTicSpan = mainTic;
            endTime += mainTic;
            tic = getStartTic(mainTic);
            var leapSecond = epochJulian.getTaiMinusUtc();
            while (tic <= endTime) {
                var ticTime = startJulian.addSeconds(tic - startTime);
                if (mainTic > 2.1) {
                    var ticLeap = ticTime.getTaiMinusUtc();
                    if (Math.abs(ticLeap - leapSecond) > 0.1) {
                        tic += (ticLeap - leapSecond);
                        ticTime = startJulian.addSeconds(tic - startTime);
                    }
                }
                var ticLeft = Math.round(timeBarWidth * getAlpha(tic));
                var ticLabel = this.makeLabel(ticTime);
                this._rulerEle.innerHTML = ticLabel;
                textWidth = this._rulerEle.offsetWidth;
                var labelLeft = ticLeft - ((textWidth / 2) - 1);
                if (labelLeft > lastTextLeft) {
                    lastTextLeft = labelLeft + textWidth + 5;
                    tics += '<span class="cesium-timeline-ticMain" style="left: ' + ticLeft.toString() + 'px;"></span>' + '<span class="cesium-timeline-ticLabel" style="left: ' + labelLeft.toString() +
                            'px;">' + ticLabel + '</span>';
                } else {
                    tics += '<span class="cesium-timeline-ticSub" style="left: ' + ticLeft.toString() + 'px;"></span>';
                }
                tic = getNextTic(tic, mainTic);
            }
        } else {
            this._mainTicSpan = -1;
        }

        timeBar.innerHTML = tics;
        this._scrubElement = timeBar.childNodes[0];

        renderState.y = 0;
        this._trackList.forEach(function(track) {
            track.render(widget._context, renderState);
            renderState.y += track.height;
        });
    };

    Timeline.prototype.updateFromClock = function() {
        this._scrubJulian = this._clock.currentTime;
        var scrubElement = this._scrubElement;
        if (typeof this._scrubElement !== 'undefined') {
            var seconds = this._startJulian.getSecondsDifference(this._scrubJulian);
            var xPos = Math.round(seconds * this.container.clientWidth / this._timeBarSecondsSpan);

            if (this._lastXPos !== xPos) {
                this._lastXPos = xPos;

                scrubElement.style.left = (xPos - 8) + 'px';
                this._needleEle.style.left = xPos + 'px';
            }
        }
        if (typeof this._timelineDragLocation !== 'undefined') {
            this._setTimeBarTime(this._timelineDragLocation, this._timelineDragLocation * this._timeBarSecondsSpan / this.container.clientWidth);
            this.zoomTo(this._startJulian.addSeconds(this._timelineDrag), this._endJulian.addSeconds(this._timelineDrag));
        }
    };

    Timeline.prototype._setTimeBarTime = function(xPos, seconds) {
        xPos = Math.round(xPos);
        this._scrubJulian = this._startJulian.addSeconds(seconds);
        if (this._scrubElement) {
            var scrubX = xPos - 8;
            this._scrubElement.style.left = scrubX.toString() + 'px';
            this._needleEle.style.left = xPos.toString() + 'px';
        }

        var evt = document.createEvent('Event');
        evt.initEvent('settime', true, true);
        evt.clientX = xPos;
        evt.timeSeconds = seconds;
        evt.timeJulian = this._scrubJulian;
        this.container.dispatchEvent(evt);
    };

    Timeline.prototype._handleMouseDown = function(e) {
        if (this._mouseMode !== timelineMouseMode.touchOnly) {
            if (e.button === 0) {
                this._mouseMode = timelineMouseMode.scrub;
                if (this._scrubElement) {
                    this._scrubElement.style.backgroundPosition = '-16px 0';
                }
                this._handleMouseMove(e);
            } else {
                this._mouseX = e.clientX;
                if (e.button === 2) {
                    this._mouseMode = timelineMouseMode.zoom;
                } else {
                    this._mouseMode = timelineMouseMode.slide;
                }
            }
        }
        e.preventDefault();
    };
    Timeline.prototype._handleMouseUp = function(e) {
        this._mouseMode = timelineMouseMode.none;
        if (this._scrubElement) {
            this._scrubElement.style.backgroundPosition = '0px 0px';
        }
        this._timelineDrag = 0;
        this._timelineDragLocation = undefined;
    };
    Timeline.prototype._handleMouseMove = function(e) {
        var dx;
        if (this._mouseMode === timelineMouseMode.scrub) {
            e.preventDefault();
            var x = e.clientX - this.container.getBoundingClientRect().left;

            if (x < 0) {
                this._timelineDragLocation = 0;
                this._timelineDrag = -0.01*this._timeBarSecondsSpan;
            } else if (x > this.container.clientWidth) {
                this._timelineDragLocation = this.container.clientWidth;
                this._timelineDrag = 0.01*this._timeBarSecondsSpan;
            } else {
                this._timelineDragLocation = undefined;
                this._setTimeBarTime(x, x * this._timeBarSecondsSpan / this.container.clientWidth);
            }

        } else if (this._mouseMode === timelineMouseMode.slide) {
            dx = this._mouseX - e.clientX;
            this._mouseX = e.clientX;
            if (dx !== 0) {
                var dsec = dx * this._timeBarSecondsSpan / this.container.clientWidth;
                this.zoomTo(this._startJulian.addSeconds(dsec), this._endJulian.addSeconds(dsec));
            }
        } else if (this._mouseMode === timelineMouseMode.zoom) {
            dx = this._mouseX - e.clientX;
            this._mouseX = e.clientX;
            if (dx !== 0) {
                this.zoomFrom(Math.pow(1.01, dx));
            }
        }
    };
    Timeline.prototype._handleMouseWheel = function(e) {
        var dy = e.wheelDeltaY || e.wheelDelta || (-e.detail);
        timelineWheelDelta = Math.max(Math.min(Math.abs(dy), timelineWheelDelta), 1);
        dy /= timelineWheelDelta;
        this.zoomFrom(Math.pow(1.05, -dy));
    };

    Timeline.prototype._handleTouchStart = function(e) {
        var len = e.touches.length, seconds, xPos, leftX = this.container.getBoundingClientRect().left;
        e.preventDefault();
        this._mouseMode = timelineMouseMode.touchOnly;
        if (len === 1) {
            seconds = this._startJulian.getSecondsDifference(this._scrubJulian);
            xPos = Math.round(seconds * this.container.clientWidth / this._timeBarSecondsSpan + leftX);
            if (Math.abs(e.touches[0].clientX - xPos) < 50) {
                this._touchMode = timelineTouchMode.scrub;
                if (this._scrubElement) {
                    this._scrubElement.style.backgroundPosition = (len === 1) ? '-16px 0' : '0 0';
                }
            } else {
                this._touchMode = timelineTouchMode.singleTap;
                this._touchState.centerX = e.touches[0].clientX - leftX;
            }
        } else if (len === 2) {
            this._touchMode = timelineTouchMode.slideZoom;
            this._touchState.centerX = (e.touches[0].clientX + e.touches[1].clientX) * 0.5 - leftX;
            this._touchState.spanX = Math.abs(e.touches[0].clientX - e.touches[1].clientX);
        } else {
            this._touchMode = timelineTouchMode.ignore;
        }
    };
    Timeline.prototype._handleTouchEnd = function(e) {
        var len = e.touches.length, leftX = this.container.getBoundingClientRect().left;
        if (this._touchMode === timelineTouchMode.singleTap) {
            this._touchMode = timelineTouchMode.scrub;
            this._handleTouchMove(e);
        } else if (this._touchMode === timelineTouchMode.scrub) {
            this._handleTouchMove(e);
        }
        this._mouseMode = timelineMouseMode.touchOnly;
        if (len !== 1) {
            this._touchMode = (len > 0) ? timelineTouchMode.ignore : timelineTouchMode.none;
        } else if (this._touchMode === timelineTouchMode.slideZoom) {
            this._touchState.centerX = e.touches[0].clientX - leftX;
        }
        if (this._scrubElement) {
            this._scrubElement.style.backgroundPosition = '0 0';
        }
    };
    Timeline.prototype._handleTouchMove = function(e) {
        var dx, x, len, newCenter, newSpan, newStartTime, zoom = 1, leftX = this.container.getBoundingClientRect().left;
        if (this._touchMode === timelineTouchMode.singleTap) {
            this._touchMode = timelineTouchMode.slideZoom;
        }
        this._mouseMode = timelineMouseMode.touchOnly;
        if (this._touchMode === timelineTouchMode.scrub) {
            e.preventDefault();
            if (e.changedTouches.length === 1) {
                x = e.changedTouches[0].clientX - leftX;
                if ((x >= 0) && (x <= this.container.clientWidth)) {
                    this._setTimeBarTime(x, x * this._timeBarSecondsSpan / this.container.clientWidth);
                }
            }
        } else if (this._touchMode === timelineTouchMode.slideZoom) {
            len = e.touches.length;
            if (len === 2) {
                newCenter = (e.touches[0].clientX + e.touches[1].clientX) * 0.5 - leftX;
                newSpan = Math.abs(e.touches[0].clientX - e.touches[1].clientX);
            } else if (len === 1) {
                newCenter = e.touches[0].clientX - leftX;
                newSpan = 0;
            }

            if (typeof newCenter !== 'undefined') {
                if ((newSpan > 0) && (this._touchState.spanX > 0)) {
                    // Zoom and slide
                    zoom = (this._touchState.spanX / newSpan);
                    newStartTime = this._startJulian.addSeconds(((this._touchState.centerX * this._timeBarSecondsSpan) - (newCenter * this._timeBarSecondsSpan * zoom)) /
                            this.container.clientWidth);
                } else {
                    // Slide to newCenter
                    dx = this._touchState.centerX - newCenter;
                    newStartTime = this._startJulian.addSeconds(dx * this._timeBarSecondsSpan / this.container.clientWidth);
                }

                this.zoomTo(newStartTime, newStartTime.addSeconds(this._timeBarSecondsSpan * zoom));
                this._touchState.centerX = newCenter;
                this._touchState.spanX = newSpan;
            }
        }
    };

    Timeline.prototype.handleResize = function() {
        var containerHeight = this.container.getBoundingClientRect().height - this._timeBarEle.getBoundingClientRect().height - 2;
        this._trackContainer.style.height = containerHeight.toString() + 'px';

        var trackListHeight = 1;
        this._trackList.forEach(function(track) {
            trackListHeight += track.height;
        });
        this._trackListEle.style.height = trackListHeight.toString() + 'px';
        this._trackListEle.width = this._trackListEle.clientWidth;
        this._trackListEle.height = trackListHeight;
        this._makeTics();
    };

    /**
     * Destroys the  widget.  Should be called if permanently
     * removing the widget from layout.
     * @memberof Timeline
     */
    Timeline.prototype.destroy = function() {
        var container = this.container;

        this._timeBarEle.removeEventListener('mousedown', this.onmousedown, false);
        this._timeBarEle.removeEventListener('mousemove', this.onmousemove, false);
        this._timeBarEle.removeEventListener('DOMMouseScroll', this.onDOMMouseScroll, false);
        this._timeBarEle.removeEventListener('mousewheel', this.onmousewheel, false);
        this._timeBarEle.removeEventListener('touchstart', this.ontouchstart, false);
        this._timeBarEle.removeEventListener('touchmove', this.ontouchmove, false);
        this._timeBarEle.removeEventListener('touchend', this.ontouchend, false);
        window.removeEventListener('resize', this.onresize);

        this._clock.onTick.removeEventListener(this.updateFromClock, this);

        while (container.firstChild) {
            container.removeChild(container.firstChild);
        }
        container.className = container.className.replace('cesium-timeline-main', '');

        return destroyObject(this);
    };

    return Timeline;
});<|MERGE_RESOLUTION|>--- conflicted
+++ resolved
@@ -1,28 +1,18 @@
 /*global define*/
 define([
+        '../../Core/destroyObject',
         '../../Core/DeveloperError',
         '../../Core/ClockRange',
         '../../Core/JulianDate',
-<<<<<<< HEAD
-        '../../Core/destroyObject'
-    ], function (
-         TimelineTrack,
-         TimelineHighlightRange,
-         DeveloperError,
-         Clock,
-         ClockRange,
-         JulianDate,
-         destroyObject) {
-=======
         './TimelineTrack',
         './TimelineHighlightRange'
     ], function(
+        destroyObject,
         DeveloperError,
         ClockRange,
         JulianDate,
         TimelineTrack,
         TimelineHighlightRange) {
->>>>>>> bb98f2be
     "use strict";
 
     var timelineWheelDelta = 1e12;
