/*global define*/
define([
        '../../Core/BoundingSphere',
        '../../Core/Cartesian3',
        '../../Core/defaultValue',
        '../../Core/defined',
        '../../Core/defineProperties',
        '../../Core/destroyObject',
        '../../Core/DeveloperError',
        '../../Core/EventHelper',
        '../../Core/isArray',
        '../../Core/Matrix4',
        '../../Core/ScreenSpaceEventType',
        '../../DataSources/BoundingSphereState',
        '../../DataSources/ConstantPositionProperty',
        '../../DataSources/DataSourceCollection',
        '../../DataSources/DataSourceDisplay',
        '../../DataSources/Entity',
        '../../DataSources/EntityView',
        '../../Scene/SceneMode',
        '../../ThirdParty/knockout',
        '../../ThirdParty/when',
        '../Animation/Animation',
        '../Animation/AnimationViewModel',
        '../BaseLayerPicker/BaseLayerPicker',
        '../BaseLayerPicker/createDefaultImageryProviderViewModels',
        '../BaseLayerPicker/createDefaultTerrainProviderViewModels',
        '../CesiumWidget/CesiumWidget',
        '../ClockViewModel',
        '../FullscreenButton/FullscreenButton',
        '../Geocoder/Geocoder',
        '../getElement',
        '../HomeButton/HomeButton',
        '../InfoBox/InfoBox',
        '../NavigationHelpButton/NavigationHelpButton',
        '../SceneModePicker/SceneModePicker',
        '../SelectionIndicator/SelectionIndicator',
        '../subscribeAndEvaluate',
        '../Timeline/Timeline'
    ], function(
        BoundingSphere,
        Cartesian3,
        defaultValue,
        defined,
        defineProperties,
        destroyObject,
        DeveloperError,
        EventHelper,
        isArray,
        Matrix4,
        ScreenSpaceEventType,
        BoundingSphereState,
        ConstantPositionProperty,
        DataSourceCollection,
        DataSourceDisplay,
        Entity,
        EntityView,
        SceneMode,
        knockout,
        when,
        Animation,
        AnimationViewModel,
        BaseLayerPicker,
        createDefaultImageryProviderViewModels,
        createDefaultTerrainProviderViewModels,
        CesiumWidget,
        ClockViewModel,
        FullscreenButton,
        Geocoder,
        getElement,
        HomeButton,
        InfoBox,
        NavigationHelpButton,
        SceneModePicker,
        SelectionIndicator,
        subscribeAndEvaluate,
        Timeline) {
    "use strict";

    var boundingSphereScratch = new BoundingSphere();

    function onTimelineScrubfunction(e) {
        var clock = e.clock;
        clock.currentTime = e.timeJulian;
        clock.shouldAnimate = false;
    }

    function pickEntity(viewer, e) {
        var picked = viewer.scene.pick(e.position);
        if (defined(picked)) {
            var id = defaultValue(picked.id, picked.primitive.id);
            if (id instanceof Entity) {
                return id;
            }
        }

        // No regular entity picked.  Try picking features from imagery layers.
        return pickImageryLayerFeature(viewer, e.position);
    }

    function trackDataSourceClock(timeline, clock, dataSource) {
        if (defined(dataSource)) {
            var dataSourceClock = dataSource.clock;
            if (defined(dataSourceClock)) {
                dataSourceClock.getValue(clock);
                if (defined(timeline)) {
                    timeline.updateFromClock();
                    timeline.zoomTo(dataSourceClock.startTime, dataSourceClock.stopTime);
                }
            }
        }
    }

    var cartesian3Scratch = new Cartesian3();

    function pickImageryLayerFeature(viewer, windowPosition) {
        var scene = viewer.scene;
        var pickRay = scene.camera.getPickRay(windowPosition);
        var imageryLayerFeaturePromise = scene.imageryLayers.pickImageryLayerFeatures(pickRay, scene);
        if (!defined(imageryLayerFeaturePromise)) {
            return;
        }

        // Imagery layer feature picking is asynchronous, so put up a message while loading.
        var loadingMessage = new Entity('Loading...');
        loadingMessage.description = {
            getValue : function() {
                return 'Loading feature information...';
            }
        };

        when(imageryLayerFeaturePromise, function(features) {
            // Has this async pick been superseded by a later one?
            if (viewer.selectedEntity !== loadingMessage) {
                return;
            }

            if (!defined(features) || features.length === 0) {
                viewer.selectedEntity = createNoFeaturesEntity();
                return;
            }

            // Select the first feature.
            var feature = features[0];

            var entity = new Entity(feature.name);
            entity.description = {
                getValue : function() {
                    return feature.description;
                }
            };

            if (defined(feature.position)) {
                var ecfPosition = viewer.scene.globe.ellipsoid.cartographicToCartesian(feature.position, cartesian3Scratch);
                entity.position = new ConstantPositionProperty(ecfPosition);
            }

            viewer.selectedEntity = entity;
        }, function() {
            // Has this async pick been superseded by a later one?
            if (viewer.selectedEntity !== loadingMessage) {
                return;
            }

            var entity = new Entity('None');
            entity.description = {
                getValue : function() {
                    return 'No features found.';
                }
            };

            viewer.selectedEntity = createNoFeaturesEntity();
        });

        return loadingMessage;
    }

    function createNoFeaturesEntity() {
        var entity = new Entity('None');
        entity.description = {
            getValue : function() {
                return 'No features found.';
            }
        };
        return entity;
    }

    /**
     * A base widget for building applications.  It composites all of the standard Cesium widgets into one reusable package.
     * The widget can always be extended by using mixins, which add functionality useful for a variety of applications.
     *
     * @alias Viewer
     * @constructor
     *
     * @param {Element|String} container The DOM element or ID that will contain the widget.
     * @param {Object} [options] Object with the following properties:
     * @param {Boolean} [options.animation=true] If set to false, the Animation widget will not be created.
     * @param {Boolean} [options.baseLayerPicker=true] If set to false, the BaseLayerPicker widget will not be created.
     * @param {Boolean} [options.fullscreenButton=true] If set to false, the FullscreenButton widget will not be created.
     * @param {Boolean} [options.geocoder=true] If set to false, the Geocoder widget will not be created.
     * @param {Boolean} [options.homeButton=true] If set to false, the HomeButton widget will not be created.
     * @param {Boolean} [options.infoBox=true] If set to false, the InfoBox widget will not be created.
     * @param {Boolean} [options.sceneModePicker=true] If set to false, the SceneModePicker widget will not be created.
     * @param {Boolean} [options.selectionIndicator=true] If set to false, the SelectionIndicator widget will not be created.
     * @param {Boolean} [options.timeline=true] If set to false, the Timeline widget will not be created.
     * @param {Boolean} [options.navigationHelpButton=true] If set to the false, the navigation help button will not be created.
     * @param {Boolean} [options.navigationInstructionsInitiallyVisible=true] True if the navigation instructions should initially be visible, or false if the should not be shown until the user explicitly clicks the button.
     * @param {Boolean} [options.scene3DOnly=false] When <code>true</code>, each geometry instance will only be rendered in 3D to save GPU memory.
     * @param {Clock} [options.clock=new Clock()] The clock to use to control current time.
     * @param {ProviderViewModel} [options.selectedImageryProviderViewModel] The view model for the current base imagery layer, if not supplied the first available base layer is used.  This value is only valid if options.baseLayerPicker is set to true.
     * @param {ProviderViewModel[]} [options.imageryProviderViewModels=createDefaultImageryProviderViewModels()] The array of ProviderViewModels to be selectable from the BaseLayerPicker.  This value is only valid if options.baseLayerPicker is set to true.
     * @param {ProviderViewModel} [options.selectedTerrainProviderViewModel] The view model for the current base terrain layer, if not supplied the first available base layer is used.  This value is only valid if options.baseLayerPicker is set to true.
     * @param {ProviderViewModel[]} [options.terrainProviderViewModels=createDefaultTerrainProviderViewModels()] The array of ProviderViewModels to be selectable from the BaseLayerPicker.  This value is only valid if options.baseLayerPicker is set to true.
     * @param {ImageryProvider} [options.imageryProvider=new BingMapsImageryProvider()] The imagery provider to use.  This value is only valid if options.baseLayerPicker is set to false.
     * @param {TerrainProvider} [options.terrainProvider=new EllipsoidTerrainProvider()] The terrain provider to use
     * @param {SkyBox} [options.skyBox] The skybox used to render the stars.  When <code>undefined</code>, the default stars are used.
     * @param {Element|String} [options.fullscreenElement=document.body] The element or id to be placed into fullscreen mode when the full screen button is pressed.
     * @param {Boolean} [options.useDefaultRenderLoop=true] True if this widget should control the render loop, false otherwise.
     * @param {Number} [options.targetFrameRate] The target frame rate when using the default render loop.
     * @param {Boolean} [options.showRenderLoopErrors=true] If true, this widget will automatically display an HTML panel to the user containing the error, if a render loop error occurs.
     * @param {Boolean} [options.automaticallyTrackDataSourceClocks=true] If true, this widget will automatically track the clock settings of newly added DataSources, updating if the DataSource's clock changes.  Set this to false if you want to configure the clock independently.
     * @param {Object} [options.contextOptions] Context and WebGL creation properties corresponding to <code>options</code> passed to {@link Scene}.
     * @param {SceneMode} [options.sceneMode=SceneMode.SCENE3D] The initial scene mode.
     * @param {MapProjection} [options.mapProjection=new GeographicProjection()] The map projection to use in 2D and Columbus View modes.
     * @param {Boolean} [options.orderIndependentTranslucency=true] If true and the configuration supports it, use order independent translucency.
     * @param {Element|String} [options.creditContainer] The DOM element or ID that will contain the {@link CreditDisplay}.  If not specified, the credits are added to the bottom of the widget itself.
     * @param {DataSourceCollection} [options.dataSources=new DataSourceCollection()] The collection of data sources visualized by the widget.  If this parameter is provided,
                                     the instance is assumed to be owned by the caller and will not be destroyed when the viewer is destroyed.
     *
     * @exception {DeveloperError} Element with id "container" does not exist in the document.
     * @exception {DeveloperError} options.imageryProvider is not available when using the BaseLayerPicker widget, specify options.selectedImageryProviderViewModel instead.
     * @exception {DeveloperError} options.terrainProvider is not available when using the BaseLayerPicker widget, specify options.selectedTerrainProviderViewModel instead.
     * @exception {DeveloperError} options.selectedImageryProviderViewModel is not available when not using the BaseLayerPicker widget, specify options.imageryProvider instead.
     * @exception {DeveloperError} options.selectedTerrainProviderViewModel is not available when not using the BaseLayerPicker widget, specify options.terrainProvider instead.
     *
     * @see Animation
     * @see BaseLayerPicker
     * @see CesiumWidget
     * @see FullscreenButton
     * @see HomeButton
     * @see SceneModePicker
     * @see Timeline
     * @see viewerDragDropMixin
     *
     * @demo {@link http://cesiumjs.org/Cesium/Apps/Sandcastle/index.html?src=Hello%20World.html|Cesium Sandcastle Hello World Demo}
     *
     * @example
     * //Initialize the viewer widget with several custom options and mixins.
     * var viewer = new Cesium.Viewer('cesiumContainer', {
     *     //Start in Columbus Viewer
     *     sceneMode : Cesium.SceneMode.COLUMBUS_VIEW,
     *     //Use standard Cesium terrain
     *     terrainProvider : new Cesium.CesiumTerrainProvider({
     *         url : '//cesiumjs.org/smallterrain',
     *         credit : 'Terrain data courtesy Analytical Graphics, Inc.'
     *     }),
     *     //Hide the base layer picker
     *     baseLayerPicker : false,
     *     //Use OpenStreetMaps
     *     imageryProvider : new Cesium.OpenStreetMapImageryProvider({
     *         url : '//a.tile.openstreetmap.org/'
     *     }),
     *     // Use high-res stars downloaded from https://github.com/AnalyticalGraphicsInc/cesium-assets
     *     skyBox : new Cesium.SkyBox({
     *         sources : {
     *           positiveX : 'stars/TychoSkymapII.t3_08192x04096_80_px.jpg',
     *           negativeX : 'stars/TychoSkymapII.t3_08192x04096_80_mx.jpg',
     *           positiveY : 'stars/TychoSkymapII.t3_08192x04096_80_py.jpg',
     *           negativeY : 'stars/TychoSkymapII.t3_08192x04096_80_my.jpg',
     *           positiveZ : 'stars/TychoSkymapII.t3_08192x04096_80_pz.jpg',
     *           negativeZ : 'stars/TychoSkymapII.t3_08192x04096_80_mz.jpg'
     *         }
     *     }),
     *     // Show Columbus View map with Web Mercator projection
     *     mapProjection : new Cesium.WebMercatorProjection()
     * });
     *
     * //Add basic drag and drop functionality
     * viewer.extend(Cesium.viewerDragDropMixin);
     *
     * //Show a pop-up alert if we encounter an error when processing a dropped file
     * viewer.dropError.addEventListener(function(dropHandler, name, error) {
     *     console.log(error);
     *     window.alert(error);
     * });
     */
    var Viewer = function(container, options) {
        //>>includeStart('debug', pragmas.debug);
        if (!defined(container)) {
            throw new DeveloperError('container is required.');
        }
        //>>includeEnd('debug');

        container = getElement(container);
        options = defaultValue(options, defaultValue.EMPTY_OBJECT);

        var createBaseLayerPicker = !defined(options.baseLayerPicker) || options.baseLayerPicker !== false;

        //>>includeStart('debug', pragmas.debug);
        // If using BaseLayerPicker, imageryProvider is an invalid option
        if (createBaseLayerPicker && defined(options.imageryProvider)) {
            throw new DeveloperError('options.imageryProvider is not available when using the BaseLayerPicker widget. \
Either specify options.selectedImageryProviderViewModel instead or set options.baseLayerPicker to false.');
        }

        // If not using BaseLayerPicker, selectedImageryProviderViewModel is an invalid option
        if (!createBaseLayerPicker && defined(options.selectedImageryProviderViewModel)) {
            throw new DeveloperError('options.selectedImageryProviderViewModel is not available when not using the BaseLayerPicker widget. \
Either specify options.imageryProvider instead or set options.baseLayerPicker to true.');
        }

        // If using BaseLayerPicker, terrainProvider is an invalid option
        if (createBaseLayerPicker && defined(options.terrainProvider)) {
            throw new DeveloperError('options.terrainProvider is not available when using the BaseLayerPicker widget. \
Either specify options.selectedTerrainProviderViewModel instead or set options.baseLayerPicker to false.');
        }

        // If not using BaseLayerPicker, selectedTerrainProviderViewModel is an invalid option
        if (!createBaseLayerPicker && defined(options.selectedTerrainProviderViewModel)) {
            throw new DeveloperError('options.selectedTerrainProviderViewModel is not available when not using the BaseLayerPicker widget. \
Either specify options.terrainProvider instead or set options.baseLayerPicker to true.');
        }
        //>>includeEnd('debug')

        var viewerContainer = document.createElement('div');
        viewerContainer.className = 'cesium-viewer';
        container.appendChild(viewerContainer);

        // Cesium widget container
        var cesiumWidgetContainer = document.createElement('div');
        cesiumWidgetContainer.className = 'cesium-viewer-cesiumWidgetContainer';
        viewerContainer.appendChild(cesiumWidgetContainer);

        // Bottom container
        var bottomContainer = document.createElement('div');
        bottomContainer.className = 'cesium-viewer-bottom';

        viewerContainer.appendChild(bottomContainer);

        var scene3DOnly = defaultValue(options.scene3DOnly, false);

        // Cesium widget
        var cesiumWidget = new CesiumWidget(cesiumWidgetContainer, {
            terrainProvider : options.terrainProvider,
            imageryProvider : createBaseLayerPicker ? false : options.imageryProvider,
            clock : options.clock,
            skyBox : options.skyBox,
            sceneMode : options.sceneMode,
            mapProjection : options.mapProjection,
            orderIndependentTranslucency : options.orderIndependentTranslucency,
            contextOptions : options.contextOptions,
            useDefaultRenderLoop : options.useDefaultRenderLoop,
            targetFrameRate : options.targetFrameRate,
            showRenderLoopErrors : options.showRenderLoopErrors,
            creditContainer : defined(options.creditContainer) ? options.creditContainer : bottomContainer,
            scene3DOnly : scene3DOnly
        });

        var dataSourceCollection = options.dataSources;
        var destroyDataSourceCollection = false;
        if (!defined(dataSourceCollection)) {
            dataSourceCollection = new DataSourceCollection();
            destroyDataSourceCollection = true;
        }

        var dataSourceDisplay = new DataSourceDisplay({
            scene : cesiumWidget.scene,
            dataSourceCollection : dataSourceCollection
        });

        var clock = cesiumWidget.clock;
        var clockViewModel = new ClockViewModel(clock);
        var eventHelper = new EventHelper();

        eventHelper.add(clock.onTick, Viewer.prototype._onTick, this);

        // Selection Indicator
        var selectionIndicator;
        if (!defined(options.selectionIndicator) || options.selectionIndicator !== false) {
            var selectionIndicatorContainer = document.createElement('div');
            selectionIndicatorContainer.className = 'cesium-viewer-selectionIndicatorContainer';
            viewerContainer.appendChild(selectionIndicatorContainer);
            selectionIndicator = new SelectionIndicator(selectionIndicatorContainer, cesiumWidget.scene);
        }

        // Info Box
        var infoBox;
        if (!defined(options.infoBox) || options.infoBox !== false) {
            var infoBoxContainer = document.createElement('div');
            infoBoxContainer.className = 'cesium-viewer-infoBoxContainer';
            viewerContainer.appendChild(infoBoxContainer);
            infoBox = new InfoBox(infoBoxContainer);

            var infoBoxViewModel = infoBox.viewModel;
            eventHelper.add(infoBoxViewModel.cameraClicked, Viewer.prototype._onInfoBoxCameraClicked, this);
            eventHelper.add(infoBoxViewModel.closeClicked, Viewer.prototype._onInfoBoxClockClicked, this);
        }

        // Main Toolbar
        var toolbar = document.createElement('div');
        toolbar.className = 'cesium-viewer-toolbar';
        viewerContainer.appendChild(toolbar);

        // Geocoder
        var geocoder;
        if (!defined(options.geocoder) || options.geocoder !== false) {
            var geocoderContainer = document.createElement('div');
            geocoderContainer.className = 'cesium-viewer-geocoderContainer';
            toolbar.appendChild(geocoderContainer);
            geocoder = new Geocoder({
                container : geocoderContainer,
                scene : cesiumWidget.scene
            });
            // Subscribe to search so that we can clear the trackedEntity when it is clicked.
            eventHelper.add(geocoder.viewModel.search.beforeExecute, Viewer.prototype._clearObjects, this);
        }

        // HomeButton
        var homeButton;
        if (!defined(options.homeButton) || options.homeButton !== false) {
            homeButton = new HomeButton(toolbar, cesiumWidget.scene);
            if (defined(geocoder)) {
                eventHelper.add(homeButton.viewModel.command.afterExecute, function() {
                    var viewModel = geocoder.viewModel;
                    viewModel.searchText = '';
                    if (viewModel.isSearchInProgress) {
                        viewModel.search();
                    }
                });
            }
            // Subscribe to the home button beforeExecute event so that we can clear the trackedEntity.
            eventHelper.add(homeButton.viewModel.command.beforeExecute, Viewer.prototype._clearTrackedObject, this);
        }

        // SceneModePicker
        // By default, we silently disable the scene mode picker if scene3DOnly is true,
        // but if sceneModePicker is explicitly set to true, throw an error.
        if ((options.sceneModePicker === true) && scene3DOnly) {
            throw new DeveloperError('options.sceneModePicker is not available when options.scene3DOnly is set to true.');
        }

        var sceneModePicker;
        if (!scene3DOnly && (!defined(options.sceneModePicker) || options.sceneModePicker !== false)) {
            sceneModePicker = new SceneModePicker(toolbar, cesiumWidget.scene);
        }

        // BaseLayerPicker
        var baseLayerPicker;
        var baseLayerPickerDropDown;
        if (createBaseLayerPicker) {
            var imageryProviderViewModels = defaultValue(options.imageryProviderViewModels, createDefaultImageryProviderViewModels());
            var terrainProviderViewModels = defaultValue(options.terrainProviderViewModels, createDefaultTerrainProviderViewModels());

            baseLayerPicker = new BaseLayerPicker(toolbar, {
                globe : cesiumWidget.scene.globe,
                imageryProviderViewModels : imageryProviderViewModels,
                selectedImageryProviderViewModel : options.selectedImageryProviderViewModel,
                terrainProviderViewModels : terrainProviderViewModels,
                selectedTerrainProviderViewModel : options.selectedTerrainProviderViewModel
            });

            //Grab the dropdown for resize code.
            var elements = toolbar.getElementsByClassName('cesium-baseLayerPicker-dropDown');
            baseLayerPickerDropDown = elements[0];
        }

        // Navigation Help Button
        var navigationHelpButton;
        if (!defined(options.navigationHelpButton) || options.navigationHelpButton !== false) {
            var showNavHelp = true;
            if (defined(window.localStorage)) {
                var hasSeenNavHelp = window.localStorage.getItem('cesium-hasSeenNavHelp');
                if (defined(hasSeenNavHelp) && Boolean(hasSeenNavHelp)) {
                    showNavHelp = false;
                } else {
                    window.localStorage.setItem('cesium-hasSeenNavHelp', 'true');
                }
            }
            navigationHelpButton = new NavigationHelpButton({
                container : toolbar,
                instructionsInitiallyVisible : defaultValue(options.navigationInstructionsInitiallyVisible, showNavHelp)
            });
        }

        // Animation
        var animation;
        if (!defined(options.animation) || options.animation !== false) {
            var animationContainer = document.createElement('div');
            animationContainer.className = 'cesium-viewer-animationContainer';
            viewerContainer.appendChild(animationContainer);
            animation = new Animation(animationContainer, new AnimationViewModel(clockViewModel));
        }

        // Timeline
        var timeline;
        if (!defined(options.timeline) || options.timeline !== false) {
            var timelineContainer = document.createElement('div');
            timelineContainer.className = 'cesium-viewer-timelineContainer';
            viewerContainer.appendChild(timelineContainer);
            timeline = new Timeline(timelineContainer, clock);
            timeline.addEventListener('settime', onTimelineScrubfunction, false);
            timeline.zoomTo(clock.startTime, clock.stopTime);
        }

        // Fullscreen
        var fullscreenButton;
        var fullscreenSubscription;
        if (!defined(options.fullscreenButton) || options.fullscreenButton !== false) {
            var fullscreenContainer = document.createElement('div');
            fullscreenContainer.className = 'cesium-viewer-fullscreenContainer';
            viewerContainer.appendChild(fullscreenContainer);
            fullscreenButton = new FullscreenButton(fullscreenContainer, options.fullscreenElement);

            //Subscribe to fullscreenButton.viewModel.isFullscreenEnabled so
            //that we can hide/show the button as well as size the timeline.
            fullscreenSubscription = subscribeAndEvaluate(fullscreenButton.viewModel, 'isFullscreenEnabled', function(isFullscreenEnabled) {
                fullscreenContainer.style.display = isFullscreenEnabled ? 'block' : 'none';
                if (defined(timeline)) {
                    timeline.container.style.right = fullscreenContainer.clientWidth + 'px';
                    timeline.resize();
                }
            });
        } else if (defined(timeline)) {
            timeline.container.style.right = 0;
        }

        //Assign all properties to this instance.  No "this" assignments should
        //take place above this line.
        this._baseLayerPickerDropDown = baseLayerPickerDropDown;
        this._fullscreenSubscription = fullscreenSubscription;
        this._dataSourceChangedListeners = {};
        this._automaticallyTrackDataSourceClocks = defaultValue(options.automaticallyTrackDataSourceClocks, true);
        this._container = container;
        this._bottomContainer = bottomContainer;
        this._element = viewerContainer;
        this._cesiumWidget = cesiumWidget;
        this._selectionIndicator = selectionIndicator;
        this._infoBox = infoBox;
        this._dataSourceCollection = dataSourceCollection;
        this._destroyDataSourceCollection = destroyDataSourceCollection;
        this._dataSourceDisplay = dataSourceDisplay;
        this._clockViewModel = clockViewModel;
        this._toolbar = toolbar;
        this._homeButton = homeButton;
        this._sceneModePicker = sceneModePicker;
        this._baseLayerPicker = baseLayerPicker;
        this._animation = animation;
        this._timeline = timeline;
        this._fullscreenButton = fullscreenButton;
        this._geocoder = geocoder;
        this._eventHelper = eventHelper;
        this._lastWidth = 0;
        this._lastHeight = 0;
        this._allowDataSourcesToSuspendAnimation = true;
        this._entityView = undefined;
        this._enableInfoOrSelection = defined(infoBox) || defined(selectionIndicator);
        this._clockTrackedDataSource = undefined;
        this._trackedEntity = undefined;
        this._needTrackedEntityUpdate = undefined;
        this._selectedEntity = undefined;
        this._clockTrackedDataSource = undefined;
        this._forceResize = false;
        this._zoomIsFlight = undefined;
        this._zoomTarget = undefined;
        this._zoomPromise = undefined;

        knockout.track(this, ['_trackedEntity', '_selectedEntity', '_clockTrackedDataSource']);

        //Listen to data source events in order to track clock changes.
        eventHelper.add(dataSourceCollection.dataSourceAdded, Viewer.prototype._onDataSourceAdded, this);
        eventHelper.add(dataSourceCollection.dataSourceRemoved, Viewer.prototype._onDataSourceRemoved, this);

        // Prior to each render, check if anything needs to be resized.
        eventHelper.add(cesiumWidget.scene.preRender, Viewer.prototype.resize, this);
        eventHelper.add(cesiumWidget.scene.postRender, Viewer.prototype._postRender, this);

        // We need to subscribe to the data sources and collections so that we can clear the
        // tracked object when it is removed from the scene.
        // Subscribe to current data sources
        var dataSourceLength = dataSourceCollection.length;
        for (var i = 0; i < dataSourceLength; i++) {
            this._dataSourceAdded(dataSourceCollection, dataSourceCollection.get(i));
        }
        this._dataSourceAdded(undefined, dataSourceDisplay.defaultDataSource);

        // Hook up events so that we can subscribe to future sources.
        eventHelper.add(dataSourceCollection.dataSourceAdded, Viewer.prototype._dataSourceAdded, this);
        eventHelper.add(dataSourceCollection.dataSourceRemoved, Viewer.prototype._dataSourceRemoved, this);

        var that = this;
        // Subscribe to left clicks and zoom to the picked object.
        function pickAndTrackObject(e) {
            var entity = pickEntity(that, e);
            if (defined(entity)) {
                if (defined(entity.position)) {
                    that.trackedEntity = entity;
                } else {
                    that.zoomTo(entity);
                }
            }
        }

        function pickAndSelectObject(e) {
            that.selectedEntity = pickEntity(that, e);
        }

        cesiumWidget.screenSpaceEventHandler.setInputAction(pickAndSelectObject, ScreenSpaceEventType.LEFT_CLICK);
        cesiumWidget.screenSpaceEventHandler.setInputAction(pickAndTrackObject, ScreenSpaceEventType.LEFT_DOUBLE_CLICK);
    };

    defineProperties(Viewer.prototype, {
        /**
         * Gets the parent container.
         * @memberof Viewer.prototype
         * @type {Element}
         */
        container : {
            get : function() {
                return this._container;
            }
        },

        /**
         * Gets the DOM element for the area at the bottom of the window containing the
         * {@link CreditDisplay} and potentially other things.
         * @memberof Viewer.prototype
         * @type {Element}
         */
        bottomContainer : {
            get : function() {
                return this._bottomContainer;
            }
        },

        /**
         * Gets the CesiumWidget.
         * @memberof Viewer.prototype
         * @type {CesiumWidget}
         */
        cesiumWidget : {
            get : function() {
                return this._cesiumWidget;
            }
        },

        /**
         * Gets the selection indicator.
         * @memberof Viewer.prototype
         * @type {SelectionIndicator}
         */
        selectionIndicator : {
            get : function() {
                return this._selectionIndicator;
            }
        },

        /**
         * Gets the info box.
         * @memberof Viewer.prototype
         * @type {InfoBox}
         */
        infoBox : {
            get : function() {
                return this._infoBox;
            }
        },

        /**
         * Gets the Geocoder.
         * @memberof Viewer.prototype
         * @type {Geocoder}
         */
        geocoder : {
            get : function() {
                return this._geocoder;
            }
        },

        /**
         * Gets the HomeButton.
         * @memberof Viewer.prototype
         * @type {HomeButton}
         */
        homeButton : {
            get : function() {
                return this._homeButton;
            }
        },

        /**
         * Gets the SceneModePicker.
         * @memberof Viewer.prototype
         * @type {SceneModePicker}
         */
        sceneModePicker : {
            get : function() {
                return this._sceneModePicker;
            }
        },

        /**
         * Gets the BaseLayerPicker.
         * @memberof Viewer.prototype
         * @type {BaseLayerPicker}
         */
        baseLayerPicker : {
            get : function() {
                return this._baseLayerPicker;
            }
        },

        /**
         * Gets the Animation widget.
         * @memberof Viewer.prototype
         * @type {Animation}
         */
        animation : {
            get : function() {
                return this._animation;
            }
        },

        /**
         * Gets the Timeline widget.
         * @memberof Viewer.prototype
         * @type {Timeline}
         */
        timeline : {
            get : function() {
                return this._timeline;
            }
        },

        /**
         * Gets the FullscreenButton.
         * @memberof Viewer.prototype
         * @type {FullscreenButton}
         */
        fullscreenButton : {
            get : function() {
                return this._fullscreenButton;
            }
        },

        /**
         * Gets the display used for {@link DataSource} visualization.
         * @memberof Viewer.prototype
         * @type {DataSourceDisplay}
         */
        dataSourceDisplay : {
            get : function() {
                return this._dataSourceDisplay;
            }
        },

        /**
         * Gets the collection of entities not tied to a particular data source.
         * @memberof Viewer.prototype
         * @type {EntityCollection}
         */
        entities : {
            get : function() {
                return this._dataSourceDisplay.defaultDataSource.entities;
            }
        },

        /**
         * Gets the set of {@link DataSource} instances to be visualized.
         * @memberof Viewer.prototype
         * @type {DataSourceCollection}
         */
        dataSources : {
            get : function() {
                return this._dataSourceCollection;
            }
        },

        /**
         * Gets the canvas.
         * @memberof Viewer.prototype
         * @type {Canvas}
         */
        canvas : {
            get : function() {
                return this._cesiumWidget.canvas;
            }
        },

        /**
         * Gets the Cesium logo element.
         * @memberof Viewer.prototype
         * @type {Element}
         */
        cesiumLogo : {
            get : function() {
                return this._cesiumWidget.cesiumLogo;
            }
        },

        /**
         * Gets the scene.
         * @memberof Viewer.prototype
         * @type {Scene}
         */
        scene : {
            get : function() {
                return this._cesiumWidget.scene;
            }
        },

        /**
         * Gets the collection of image layers that will be rendered on the globe.
         * @memberof Viewer.prototype
         *
         * @type {ImageryLayerCollection}
         * @readonly
         */
        imageryLayers : {
            get : function() {
                return this.scene.imageryLayers;
            }
        },

        /**
         * The terrain provider providing surface geometry for the globe.
         * @memberof Viewer.prototype
         *
         * @type {TerrainProvider}
         */
        terrainProvider : {
            get : function() {
                return this.scene.terrainProvider;
            },
            set : function(terrainProvider) {
                this.scene.terrainProvider = terrainProvider;
            }
        },

        /**
         * Gets the camera.
         * @memberof Viewer.prototype
         *
         * @type {Camera}
         * @readonly
         */
        camera : {
            get : function() {
                return this.scene.camera;
            }
        },

        /**
         * Gets the clock.
         * @memberof Viewer.prototype
         * @type {Clock}
         */
        clock : {
            get : function() {
                return this._cesiumWidget.clock;
            }
        },

        /**
         * Gets the screen space event handler.
         * @memberof Viewer.prototype
         * @type {ScreenSpaceEventHandler}
         */
        screenSpaceEventHandler : {
            get : function() {
                return this._cesiumWidget.screenSpaceEventHandler;
            }
        },

        /**
         * Gets or sets the target frame rate of the widget when <code>useDefaultRenderLoop</code>
         * is true. If undefined, the browser's {@link requestAnimationFrame} implementation
         * determines the frame rate.  This value must be greater than 0 and a value higher than
         * the underlying requestAnimationFrame implementatin will have no effect.
         * @memberof Viewer.prototype
         *
         * @type {Number}
         */
        targetFrameRate : {
            get : function() {
                return this._cesiumWidget.targetFrameRate;
            },
            set : function(value) {
                this._cesiumWidget.targetFrameRate = value;
            }
        },

        /**
         * Gets or sets whether or not this widget should control the render loop.
         * If set to true the widget will use {@link requestAnimationFrame} to
         * perform rendering and resizing of the widget, as well as drive the
         * simulation clock. If set to false, you must manually call the
         * <code>resize</code>, <code>render</code> methods
         * as part of a custom render loop.  If an error occurs during rendering, {@link Scene}'s
         * <code>renderError</code> event will be raised and this property
         * will be set to false.  It must be set back to true to continue rendering
         * after the error.
         * @memberof Viewer.prototype
         *
         * @type {Boolean}
         */
        useDefaultRenderLoop : {
            get : function() {
                return this._cesiumWidget.useDefaultRenderLoop;
            },
            set : function(value) {
                this._cesiumWidget.useDefaultRenderLoop = value;
            }
        },

        /**
         * Gets or sets a scaling factor for rendering resolution.  Values less than 1.0 can improve
         * performance on less powerful devices while values greater than 1.0 will render at a higher
         * resolution and then scale down, resulting in improved visual fidelity.
         * For example, if the widget is laid out at a size of 640x480, setting this value to 0.5
         * will cause the scene to be rendered at 320x240 and then scaled up while setting
         * it to 2.0 will cause the scene to be rendered at 1280x960 and then scaled down.
         * @memberof Viewer.prototype
         *
         * @type {Number}
         * @default 1.0
         */
        resolutionScale : {
            get : function() {
                return this._cesiumWidget.resolutionScale;
            },
            set : function(value) {
                this._cesiumWidget.resolutionScale = value;
                this._forceResize = true;
            }
        },

        /**
         * Gets or sets whether or not data sources can temporarily pause
         * animation in order to avoid showing an incomplete picture to the user.
         * For example, if asynchronous primitives are being processed in the
         * background, the clock will not advance until the geometry is ready.
         *
         * @memberof Viewer.prototype
         *
         * @type {Boolean}
         */
        allowDataSourcesToSuspendAnimation : {
            get : function() {
                return this._allowDataSourcesToSuspendAnimation;
            },
            set : function(value) {
                this._allowDataSourcesToSuspendAnimation = value;
            }
        },

        /**
         * Gets or sets the Entity instance currently being tracked by the camera.
         * @memberof Viewer.prototype
         * @type {Entity}
         */
        trackedEntity : {
            get : function() {
                return this._trackedEntity;
            },
            set : function(value) {
                if (this._trackedEntity !== value) {
                    this._trackedEntity = value;

                    //Cancel any pending zoom
                    cancelZoom(this);

                    var scene = this.scene;
                    var sceneMode = scene.mode;

                    if (!defined(value) || !defined(value.position)) {
                        this._needTrackedEntityUpdate = false;
                        if (sceneMode === SceneMode.COLUMBUS_VIEW || sceneMode === SceneMode.SCENE2D) {
                            scene.screenSpaceCameraController.enableTranslate = true;
                        }

                        if (sceneMode === SceneMode.COLUMBUS_VIEW || sceneMode === SceneMode.SCENE3D) {
                            scene.screenSpaceCameraController.enableTilt = true;
                        }

                        this._entityView = undefined;
<<<<<<< HEAD
                        this.camera.setTransform(Matrix4.IDENTITY);
                        return;
=======
                        this.camera.lookAtTransform(Matrix4.IDENTITY, this.camera.positionWC);
>>>>>>> 11dc4699
                    }
                    this._needTrackedEntityUpdate = true;
                }
            }
        },
        /**
         * Gets or sets the object instance for which to display a selection indicator.
         * @memberof Viewer.prototype
         * @type {Entity}
         */
        selectedEntity : {
            get : function() {
                return this._selectedEntity;
            },
            set : function(value) {
                if (this._selectedEntity !== value) {
                    this._selectedEntity = value;
                    var selectionIndicatorViewModel = defined(this._selectionIndicator) ? this._selectionIndicator.viewModel : undefined;
                    if (defined(value)) {
                        var infoBoxViewModel = defined(this._infoBox) ? this._infoBox.viewModel : undefined;
                        if (defined(infoBoxViewModel)) {
                            infoBoxViewModel.titleText = defined(value.name) ? value.name : value.id;
                        }

                        if (defined(selectionIndicatorViewModel)) {
                            selectionIndicatorViewModel.animateAppear();
                        }
                    } else {
                        // Leave the info text in place here, it is needed during the exit animation.
                        if (defined(selectionIndicatorViewModel)) {
                            selectionIndicatorViewModel.animateDepart();
                        }
                    }
                }
            }
        },
        /**
         * Gets or sets the data source to track with the viewer's clock.
         * @type {DataSource}
         */
        clockTrackedDataSource : {
            get : function() {
                return this._clockTrackedDataSource;
            },
            set : function(value) {
                if (this._clockTrackedDataSource !== value) {
                    this._clockTrackedDataSource = value;
                    trackDataSourceClock(this._timeline, this.clock, value);
                }
            }
        }
    });

    /**
     * Extends the base viewer functionality with the provided mixin.
     * A mixin may add additional properties, functions, or other behavior
     * to the provided viewer instance.
     *
     * @param {Viewer~ViewerMixin} mixin The Viewer mixin to add to this instance.
     * @param {Object} options The options object to be passed to the mixin function.
     *
     * @see viewerDragDropMixin
     */
    Viewer.prototype.extend = function(mixin, options) {
        //>>includeStart('debug', pragmas.debug);
        if (!defined(mixin)) {
            throw new DeveloperError('mixin is required.');
        }
        //>>includeEnd('debug')

        mixin(this, options);
    };

    /**
     * Resizes the widget to match the container size.
     * This function is called automatically as needed unless
     * <code>useDefaultRenderLoop</code> is set to false.
     */
    Viewer.prototype.resize = function() {
        var cesiumWidget = this._cesiumWidget;
        var container = this._container;
        var width = container.clientWidth;
        var height = container.clientHeight;
        var animationExists = defined(this._animation);
        var timelineExists = defined(this._timeline);

        if (!this._forceResize && width === this._lastWidth && height === this._lastHeight) {
            return;
        }

        cesiumWidget.resize();
        this._forceResize = false;
        var panelMaxHeight = height - 125;
        var baseLayerPickerDropDown = this._baseLayerPickerDropDown;

        if (defined(baseLayerPickerDropDown)) {
            baseLayerPickerDropDown.style.maxHeight = panelMaxHeight + 'px';
        }

        if (defined(this._infoBox)) {
            this._infoBox.viewModel.maxHeight = panelMaxHeight;
        }

        var timeline = this._timeline;
        var animationContainer;
        var animationWidth = 0;
        var creditLeft = 0;
        var creditBottom = 0;

        if (animationExists && window.getComputedStyle(this._animation.container).visibility !== 'hidden') {
            var lastWidth = this._lastWidth;
            animationContainer = this._animation.container;
            if (width > 900) {
                animationWidth = 169;
                if (lastWidth <= 900) {
                    animationContainer.style.width = '169px';
                    animationContainer.style.height = '112px';
                    this._animation.resize();
                }
            } else if (width >= 600) {
                animationWidth = 136;
                if (lastWidth < 600 || lastWidth > 900) {
                    animationContainer.style.width = '136px';
                    animationContainer.style.height = '90px';
                    this._animation.resize();
                }
            } else {
                animationWidth = 106;
                if (lastWidth > 600 || lastWidth === 0) {
                    animationContainer.style.width = '106px';
                    animationContainer.style.height = '70px';
                    this._animation.resize();
                }
            }
            creditLeft = animationWidth + 5;
        }

        if (timelineExists && window.getComputedStyle(this._timeline.container).visibility !== 'hidden') {
            var fullscreenButton = this._fullscreenButton;
            var timelineContainer = timeline.container;
            var timelineStyle = timelineContainer.style;

            creditBottom = timelineContainer.clientHeight + 3;
            timelineStyle.left = animationWidth + 'px';

            if (defined(fullscreenButton)) {
                timelineStyle.right = fullscreenButton.container.clientWidth + 'px';
            }
            timeline.resize();
        }

        this._bottomContainer.style.left = creditLeft + 'px';
        this._bottomContainer.style.bottom = creditBottom + 'px';

        this._lastWidth = width;
        this._lastHeight = height;
    };

    /**
     * This forces the widget to re-think its layout, including
     * widget sizes and credit placement.
     */
    Viewer.prototype.forceResize = function() {
        this._lastWidth = 0;
        this.resize();
    };

    /**
     * Renders the scene.  This function is called automatically
     * unless <code>useDefaultRenderLoop</code> is set to false;
     */
    Viewer.prototype.render = function() {
        this._cesiumWidget.render();
    };

    /**
     * @returns {Boolean} true if the object has been destroyed, false otherwise.
     */
    Viewer.prototype.isDestroyed = function() {
        return false;
    };

    /**
     * Destroys the widget.  Should be called if permanently
     * removing the widget from layout.
     */
    Viewer.prototype.destroy = function() {
        var i;

        this.screenSpaceEventHandler.removeInputAction(ScreenSpaceEventType.LEFT_CLICK);
        this.screenSpaceEventHandler.removeInputAction(ScreenSpaceEventType.LEFT_DOUBLE_CLICK);

        // Unsubscribe from data sources
        var dataSources = this.dataSources;
        var dataSourceLength = dataSources.length;
        for (i = 0; i < dataSourceLength; i++) {
            this._dataSourceRemoved(dataSources, dataSources.get(i));
        }
        this._dataSourceRemoved(undefined, this._dataSourceDisplay.defaultDataSource);

        this._container.removeChild(this._element);
        this._element.removeChild(this._toolbar);

        this._eventHelper.removeAll();

        if (defined(this._geocoder)) {
            this._geocoder = this._geocoder.destroy();
        }

        if (defined(this._homeButton)) {
            this._homeButton = this._homeButton.destroy();
        }

        if (defined(this._sceneModePicker)) {
            this._sceneModePicker = this._sceneModePicker.destroy();
        }

        if (defined(this._baseLayerPicker)) {
            this._baseLayerPicker = this._baseLayerPicker.destroy();
        }

        if (defined(this._animation)) {
            this._element.removeChild(this._animation.container);
            this._animation = this._animation.destroy();
        }

        if (defined(this._timeline)) {
            this._timeline.removeEventListener('settime', onTimelineScrubfunction, false);
            this._element.removeChild(this._timeline.container);
            this._timeline = this._timeline.destroy();
        }

        if (defined(this._fullscreenButton)) {
            this._fullscreenSubscription.dispose();
            this._element.removeChild(this._fullscreenButton.container);
            this._fullscreenButton = this._fullscreenButton.destroy();
        }

        if (defined(this._infoBox)) {
            this._element.removeChild(this._infoBox.container);
            this._infoBox = this._infoBox.destroy();
        }

        if (defined(this._selectionIndicator)) {
            this._element.removeChild(this._selectionIndicator.container);
            this._selectionIndicator = this._selectionIndicator.destroy();
        }

        this._clockViewModel = this._clockViewModel.destroy();
        this._dataSourceDisplay = this._dataSourceDisplay.destroy();
        this._cesiumWidget = this._cesiumWidget.destroy();

        if (this._destroyDataSourceCollection) {
            this._dataSourceCollection = this._dataSourceCollection.destroy();
        }

        return destroyObject(this);
    };

    /**
     * @private
     */
    Viewer.prototype._dataSourceAdded = function(dataSourceCollection, dataSource) {
        var entityCollection = dataSource.entities;
        entityCollection.collectionChanged.addEventListener(Viewer.prototype._onEntityCollectionChanged, this);
    };

    /**
     * @private
     */
    Viewer.prototype._dataSourceRemoved = function(dataSourceCollection, dataSource) {
        var entityCollection = dataSource.entities;
        entityCollection.collectionChanged.removeEventListener(Viewer.prototype._onEntityCollectionChanged, this);

        if (defined(this.trackedEntity)) {
            if (entityCollection.getById(this.trackedEntity.id) === this.trackedEntity) {
                this.trackedEntity = undefined;
            }
        }

        if (defined(this.selectedEntity)) {
            if (entityCollection.getById(this.selectedEntity.id) === this.selectedEntity) {
                this.selectedEntity = undefined;
            }
        }
    };

    /**
     * @private
     */
    Viewer.prototype._onTick = function(clock) {
        var time = clock.currentTime;

        var isUpdated = this._dataSourceDisplay.update(time);
        if (this._allowDataSourcesToSuspendAnimation) {
            this._clockViewModel.canAnimate = isUpdated;
        }

        var entityView = this._entityView;
        if (defined(entityView)) {
            entityView.update(time);
        }

        var position;
        var enableCamera = false;
        var selectedEntity = this.selectedEntity;
        var showSelection = defined(selectedEntity) && this._enableInfoOrSelection;

        if (showSelection && selectedEntity.isAvailable(time)) {
            var state = this._dataSourceDisplay.getBoundingSphere(selectedEntity, true, boundingSphereScratch);
            if (state !== BoundingSphereState.FAILED) {
                position = boundingSphereScratch.center;
            } else if (defined(selectedEntity.position)) {
                position = selectedEntity.position.getValue(time, position);
            }
            enableCamera = defined(position);
        }

        var selectionIndicatorViewModel = defined(this._selectionIndicator) ? this._selectionIndicator.viewModel : undefined;
        if (defined(selectionIndicatorViewModel)) {
            selectionIndicatorViewModel.position = Cartesian3.clone(position, selectionIndicatorViewModel.position);
            selectionIndicatorViewModel.showSelection = showSelection && enableCamera;
            selectionIndicatorViewModel.update();
        }

        var infoBoxViewModel = defined(this._infoBox) ? this._infoBox.viewModel : undefined;
        if (defined(infoBoxViewModel)) {
            infoBoxViewModel.showInfo = showSelection;
            infoBoxViewModel.enableCamera = enableCamera;
            infoBoxViewModel.isCameraTracking = (this.trackedEntity === this.selectedEntity);

            if (showSelection && defined(selectedEntity.description)) {
                infoBoxViewModel.descriptionRawHtml = defaultValue(selectedEntity.description.getValue(time), '');
            } else {
                infoBoxViewModel.descriptionRawHtml = '';
            }
        }
    };

    /**
     * @private
     */
    Viewer.prototype._onEntityCollectionChanged = function(collection, added, removed) {
        var length = removed.length;
        for (var i = 0; i < length; i++) {
            var removedObject = removed[i];
            if (this.trackedEntity === removedObject) {
                this.trackedEntity = undefined;
            }
            if (this.selectedEntity === removedObject) {
                this.selectedEntity = undefined;
            }
        }
    };

    /**
     * @private
     */
    Viewer.prototype._onInfoBoxCameraClicked = function(infoBoxViewModel) {
        if (infoBoxViewModel.isCameraTracking && (this.trackedEntity === this.selectedEntity)) {
            this.trackedEntity = undefined;
        } else {
            var selectedEntity = this.selectedEntity;
            var position = selectedEntity.position;
            if (defined(position)) {
                this.trackedEntity = this.selectedEntity;
            } else {
                this.zoomTo(this.selectedEntity);
            }
        }
    };

    /**
     * @private
     */
    Viewer.prototype._clearTrackedObject = function() {
        this.trackedEntity = undefined;
    };

    /**
     * @private
     */
    Viewer.prototype._onInfoBoxClockClicked = function(infoBoxViewModel) {
        this.selectedEntity = undefined;
    };

    /**
     * @private
     */
    Viewer.prototype._clearObjects = function() {
        this.trackedEntity = undefined;
        this.selectedEntity = undefined;
    };

    /**
     * @private
     */
    Viewer.prototype._onDataSourceChanged = function(dataSource) {
        if (this.clockTrackedDataSource === dataSource) {
            trackDataSourceClock(this.timeline, this.clock, dataSource);
        }
    };

    /**
     * @private
     */
    Viewer.prototype._onDataSourceAdded = function(dataSourceCollection, dataSource) {
        if (this._automaticallyTrackDataSourceClocks) {
            this.clockTrackedDataSource = dataSource;
        }
        var id = dataSource.entities.id;
        var removalFunc = this._eventHelper.add(dataSource.changedEvent, Viewer.prototype._onDataSourceChanged, this);
        this._dataSourceChangedListeners[id] = removalFunc;
    };

    /**
     * @private
     */
    Viewer.prototype._onDataSourceRemoved = function(dataSourceCollection, dataSource) {
        var resetClock = (this.clockTrackedDataSource === dataSource);
        var id = dataSource.entities.id;
        this._dataSourceChangedListeners[id]();
        this._dataSourceChangedListeners[id] = undefined;
        if (resetClock) {
            var numDataSources = dataSourceCollection.length;
            if (this._automaticallyTrackDataSourceClocks && numDataSources > 0) {
                this.clockTrackedDataSource = dataSourceCollection.get(numDataSources - 1);
            } else {
                this.clockTrackedDataSource = undefined;
            }
        }
    };

    /**
     * Sets the camera to view the provided entity, entities, or data source.
     *
     * @param {Entity|Array|EntityCollection|DataSource} zoomTarget The entity, array of entities, entity collection or data source to view.
     * @returns {Promise} A Promise that resolves to true if the zoom was successful or false if the entity is not currently visualized in the scene or the zoom was cancelled.
     */
    Viewer.prototype.zoomTo = function(zoomTarget) {
        return zoomToOrFly(this, zoomTarget, false);
    };

    /**
     * Flies the camera to the provided entity, entities, or data source.
     *
     * @param {Entity|Array|EntityCollection|DataSource} zoomTarget The entity, array of entities, entity collection or data source to view.
     * @returns {Promise} A Promise that resolves to true if the zoom was successful or false if the entity is not currently visualized in the scene or the zoom was cancelled.
     */
    Viewer.prototype.flyTo = function(zoomTarget) {
        return zoomToOrFly(this, zoomTarget, true);
    };

    function zoomToOrFly(that, zoomTarget, isFlight) {
        //>>includeStart('debug', pragmas.debug);
        if (!defined(zoomTarget)) {
            throw new DeveloperError('zoomTarget is required.');
        }
        //>>includeEnd('debug');

        cancelZoom(that);
        that._zoomIsFlight = isFlight;

        //If zoomTarget is a DataSource, this will retrieve the EntityCollection.
        //If zoomTarget is already an EntityCollection, this will retrieve the array.
        zoomTarget = defaultValue(zoomTarget.entities, zoomTarget);

        //zoomTarget is now an array or an EntityCollection, this will retrieve the array
        zoomTarget = defaultValue(zoomTarget.entities, zoomTarget);

        if (isArray(zoomTarget)) {
            that._zoomTarget = zoomTarget.slice(0);
        } else {
            //Single entity
            that._zoomTarget = [zoomTarget];
        }

        var zoomPromise = when.defer();
        that._zoomPromise = zoomPromise;
        return zoomPromise;
    }

    function cancelZoom(viewer) {
        var zoomPromise = viewer._zoomPromise;
        if (defined(zoomPromise)) {
            viewer._zoomPromise = undefined;
            viewer._zoomTarget = undefined;
            zoomPromise.resolve(false);
        }
    }

    /**
     * @private
     */
    Viewer.prototype._postRender = function() {
        updateZoomTarget(this);
        updateTrackedEntity(this);
    };

    function updateZoomTarget(viewer) {
        var entities = viewer._zoomTarget;
        if (!defined(entities)) {
            return;
        }

        var zoomPromise = viewer._zoomPromise;
        var boundingSpheres = [];
        for (var i = 0, len = entities.length; i < len; i++) {
            var state = viewer._dataSourceDisplay.getBoundingSphere(entities[i], false, boundingSphereScratch);

            if (state === BoundingSphereState.PENDING) {
                return;
            } else if (state === BoundingSphereState.FAILED) {
                cancelZoom(viewer);
                return;
            }

            boundingSpheres.push(BoundingSphere.clone(boundingSphereScratch));
        }

        if (boundingSpheres.length === 0) {
            cancelZoom(viewer);
            return;
        }

        //Stop tracking the current entity.
        viewer.trackedEntity = undefined;

        //Set camera
        var scene = viewer.scene;
        var boundingSphere = BoundingSphere.fromBoundingSpheres(boundingSpheres);
        var controller = scene.screenSpaceCameraController;
        controller.minimumZoomDistance = Math.min(controller.minimumZoomDistance, boundingSphere.radius * 0.5);
        if (!viewer._zoomIsFlight) {
            scene.camera.viewBoundingSphere(boundingSphere);
        } else {
            scene.camera.flyToBoundingSphere(boundingSphere);
        }

        viewer._zoomTarget = undefined;
        viewer._zoomPromise = undefined;
        zoomPromise.resolve(true);
    }

    function updateTrackedEntity(viewer) {
        if (!viewer._needTrackedEntityUpdate) {
            return;
        }

        var scene = viewer.scene;
        var sceneMode = scene.mode;
        var trackedEntity = viewer._trackedEntity;

        var state = viewer._dataSourceDisplay.getBoundingSphere(trackedEntity, false, boundingSphereScratch);

        if (state === BoundingSphereState.PENDING) {
            return;
        }

        if (sceneMode === SceneMode.COLUMBUS_VIEW || sceneMode === SceneMode.SCENE2D) {
            scene.screenSpaceCameraController.enableTranslate = false;
        }

        if (sceneMode === SceneMode.COLUMBUS_VIEW || sceneMode === SceneMode.SCENE3D) {
            scene.screenSpaceCameraController.enableTilt = false;
        }

        var bs = state !== BoundingSphereState.FAILED ? boundingSphereScratch : undefined;
        viewer._entityView = new EntityView(trackedEntity, scene, scene.globe.ellipsoid, bs);
        viewer._needTrackedEntityUpdate = false;
    }

    /**
     * A function that augments a Viewer instance with additional functionality.
     * @callback Viewer~ViewerMixin
     * @param {Viewer} viewer The viewer instance.
     * @param {Object} options Options object to be passed to the mixin function.
     *
     * @see Viewer#extend
     */

    return Viewer;
});<|MERGE_RESOLUTION|>--- conflicted
+++ resolved
@@ -983,12 +983,8 @@
                         }
 
                         this._entityView = undefined;
-<<<<<<< HEAD
-                        this.camera.setTransform(Matrix4.IDENTITY);
+                        this.camera.lookAtTransform(Matrix4.IDENTITY, this.camera.positionWC);
                         return;
-=======
-                        this.camera.lookAtTransform(Matrix4.IDENTITY, this.camera.positionWC);
->>>>>>> 11dc4699
                     }
                     this._needTrackedEntityUpdate = true;
                 }
