/*global define*/
define(['../Core/Color'], function(Color) {
    "use strict";

    var doublesPerValue = 4;

    var ColorDataHandler = {
        doublesPerValue : doublesPerValue,
        doublesPerInterpolationValue : doublesPerValue,

        unwrapCzmlInterval : function(czmlInterval) {
            var rgbaf = czmlInterval.rgbaf;
<<<<<<< HEAD
            if (typeof rgbaf === 'undefined') {
                var rgba = czmlInterval.rgba;
                if (typeof rgba !== 'undefined') {
                    rgbaf = [];
                    if (this.isSampled(rgba)) {
                        for ( var i = 0, len = rgba.length; i < len; i += 5) {
                            rgbaf[i] = rgba[i];
                            rgbaf[i + 1] = rgba[i + 1] / 255.0;
                            rgbaf[i + 2] = rgba[i + 2] / 255.0;
                            rgbaf[i + 3] = rgba[i + 3] / 255.0;
                            rgbaf[i + 4] = rgba[i + 4] / 255.0;
                        }
                    } else {
                        rgbaf = [rgba[0] / 255.0, rgba[1] / 255.0, rgba[2] / 255.0, rgba[3] / 255.0];
=======
            if (typeof rgbaf !== 'undefined') {
                return rgbaf;
            }

            var rgba = czmlInterval.rgba;
            if (typeof rgba !== 'undefined') {
                if (this.isSampled(rgba)) {
                    for ( var i = 0, len = 0; len < rgba.length; i += 5) {
                        rgbaf[i] = rgba[i];
                        rgbaf[i + 1] = rgba[i + 1] / 255.0;
                        rgbaf[i + 2] = rgba[i + 2] / 255.0;
                        rgbaf[i + 3] = rgba[i + 3] / 255.0;
                        rgbaf[i + 4] = rgba[i + 4] / 255.0;
>>>>>>> 956e9511
                    }
                } else {
                    rgbaf = [rgba[0] / 255.0, rgba[1] / 255.0, rgba[2] / 255.0, rgba[3] / 255.0];
                }
            }

            return undefined;
        },

        isSampled : function(czmlIntervalData) {
            return Array.isArray(czmlIntervalData) && czmlIntervalData.length > doublesPerValue;
        },

        packValuesForInterpolation : function(valuesArray, destinationArray, firstIndex, lastIndex) {
            var sourceIndex = firstIndex * doublesPerValue;
            var destinationIndex = 0;
            var stop = (lastIndex + 1) * doublesPerValue;

            while (sourceIndex < stop) {
                destinationArray[destinationIndex] = valuesArray[sourceIndex];
                sourceIndex++;
                destinationIndex++;
            }
        },

        createValue : function(data) {
            return new Color(data[0], data[1], data[2], data[3]);
        },

        createValueFromArray : function(data, startingIndex) {
            return new Color(data[startingIndex], data[startingIndex + 1], data[startingIndex + 2], data[startingIndex + 3]);
        },

        createValueFromInterpolationResult : function(result) {
            return new Color(result[0], result[1], result[2], result[3]);
        }
    };
    return ColorDataHandler;
});<|MERGE_RESOLUTION|>--- conflicted
+++ resolved
@@ -10,22 +10,6 @@
 
         unwrapCzmlInterval : function(czmlInterval) {
             var rgbaf = czmlInterval.rgbaf;
-<<<<<<< HEAD
-            if (typeof rgbaf === 'undefined') {
-                var rgba = czmlInterval.rgba;
-                if (typeof rgba !== 'undefined') {
-                    rgbaf = [];
-                    if (this.isSampled(rgba)) {
-                        for ( var i = 0, len = rgba.length; i < len; i += 5) {
-                            rgbaf[i] = rgba[i];
-                            rgbaf[i + 1] = rgba[i + 1] / 255.0;
-                            rgbaf[i + 2] = rgba[i + 2] / 255.0;
-                            rgbaf[i + 3] = rgba[i + 3] / 255.0;
-                            rgbaf[i + 4] = rgba[i + 4] / 255.0;
-                        }
-                    } else {
-                        rgbaf = [rgba[0] / 255.0, rgba[1] / 255.0, rgba[2] / 255.0, rgba[3] / 255.0];
-=======
             if (typeof rgbaf !== 'undefined') {
                 return rgbaf;
             }
@@ -33,13 +17,13 @@
             var rgba = czmlInterval.rgba;
             if (typeof rgba !== 'undefined') {
                 if (this.isSampled(rgba)) {
-                    for ( var i = 0, len = 0; len < rgba.length; i += 5) {
+                    rgbaf = [];
+                    for ( var i = 0, len = rgba.length; i < len; i += 5) {
                         rgbaf[i] = rgba[i];
                         rgbaf[i + 1] = rgba[i + 1] / 255.0;
                         rgbaf[i + 2] = rgba[i + 2] / 255.0;
                         rgbaf[i + 3] = rgba[i + 3] / 255.0;
                         rgbaf[i + 4] = rgba[i + 4] / 255.0;
->>>>>>> 956e9511
                     }
                 } else {
                     rgbaf = [rgba[0] / 255.0, rgba[1] / 255.0, rgba[2] / 255.0, rgba[3] / 255.0];
