/*global define*/
define([
        '../Core/DeveloperError',
        '../Core/destroyObject',
        '../Core/Color',
        '../Core/Matrix3',
        '../Core/Matrix4',
        '../Scene/CustomSensorVolume',
        '../Scene/Material'
       ], function(
         DeveloperError,
         destroyObject,
         Color,
         Matrix3,
         Matrix4,
         CustomSensorVolume,
         Material) {
    "use strict";

    /**
     * A DynamicObject visualizer which maps the DynamicPyramid instance
     * in DynamicObject.pyramid to a Pyramid primitive.
     * @alias DynamicPyramidVisualizer
     * @constructor
     *
     * @param {Scene} scene The scene the primitives will be rendered in.
     * @param {DynamicObjectCollection} [dynamicObjectCollection] The dynamicObjectCollection to visualize.
     *
     * @exception {DeveloperError} scene is required.
     *
     * @see DynamicPyramid
     * @see Scene
     * @see DynamicObject
     * @see DynamicObjectCollection
     * @see CompositeDynamicObjectCollection
     * @see VisualizerCollection
     * @see DynamicBillboardVisualizer
     * @see DynamicConeVisualizer
     * @see DynamicConeVisualizerUsingCustomSensorr
     * @see DynamicLabelVisualizer
     * @see DynamicPointVisualizer
     * @see DynamicPolygonVisualizer
     * @see DynamicPolylineVisualizer
     *
     */
    var DynamicPyramidVisualizer = function(scene, dynamicObjectCollection) {
        if (typeof scene === 'undefined') {
            throw new DeveloperError('scene is required.');
        }
        this._scene = scene;
        this._unusedIndexes = [];
        this._primitives = scene.getPrimitives();
        this._pyramidCollection = [];
        this._dynamicObjectCollection = undefined;
        this.setDynamicObjectCollection(dynamicObjectCollection);
    };

    /**
     * Returns the scene being used by this visualizer.
     *
     * @returns {Scene} The scene being used by this visualizer.
     */
    DynamicPyramidVisualizer.prototype.getScene = function() {
        return this._scene;
    };

    /**
     * Gets the DynamicObjectCollection being visualized.
     *
     * @returns {DynamicObjectCollection} The DynamicObjectCollection being visualized.
     */
    DynamicPyramidVisualizer.prototype.getDynamicObjectCollection = function() {
        return this._dynamicObjectCollection;
    };

    /**
     * Sets the DynamicObjectCollection to visualize.
     *
     * @param dynamicObjectCollection The DynamicObjectCollection to visualizer.
     */
    DynamicPyramidVisualizer.prototype.setDynamicObjectCollection = function(dynamicObjectCollection) {
        var oldCollection = this._dynamicObjectCollection;
        if (oldCollection !== dynamicObjectCollection) {
            if (typeof oldCollection !== 'undefined') {
                oldCollection.objectsRemoved.removeEventListener(DynamicPyramidVisualizer.prototype._onObjectsRemoved);
                this.removeAllPrimitives();
            }
            this._dynamicObjectCollection = dynamicObjectCollection;
            if (typeof dynamicObjectCollection !== 'undefined') {
                dynamicObjectCollection.objectsRemoved.addEventListener(DynamicPyramidVisualizer.prototype._onObjectsRemoved, this);
            }
        }
    };

    /**
     * Updates all of the primitives created by this visualizer to match their
     * DynamicObject counterpart at the given time.
     *
     * @param {JulianDate} time The time to update to.
     *
     * @exception {DeveloperError} time is required.
     */
    DynamicPyramidVisualizer.prototype.update = function(time) {
        if (typeof time === 'undefined') {
            throw new DeveloperError('time is requied.');
        }
        if (typeof this._dynamicObjectCollection !== 'undefined') {
            var dynamicObjects = this._dynamicObjectCollection.getObjects();
            for ( var i = 0, len = dynamicObjects.length; i < len; i++) {
                this._updateObject(time, dynamicObjects[i]);
            }
        }
    };

    /**
     * Removes all primitives from the scene.
     */
    DynamicPyramidVisualizer.prototype.removeAllPrimitives = function() {
        var i, len;
        for (i = 0, len = this._pyramidCollection.length; i < len; i++) {
            this._primitives.remove(this._pyramidCollection[i]);
        }

        if (typeof this._dynamicObjectCollection !== 'undefined') {
            var dynamicObjects = this._dynamicObjectCollection.getObjects();
            for (i = dynamicObjects.length - 1; i > -1; i--) {
                dynamicObjects[i]._pyramidVisualizerIndex = undefined;
            }
        }

        this._unusedIndexes = [];
        this._pyramidCollection = [];
    };

    /**
     * Returns true if this object was destroyed; otherwise, false.
     * <br /><br />
     * If this object was destroyed, it should not be used; calling any function other than
     * <code>isDestroyed</code> will result in a {@link DeveloperError} exception.
     *
     * @memberof DynamicPyramidVisualizer
     *
     * @return {Boolean} True if this object was destroyed; otherwise, false.
     *
     * @see DynamicPyramidVisualizer#destroy
     */
    DynamicPyramidVisualizer.prototype.isDestroyed = function() {
        return false;
    };

    /**
     * Destroys the WebGL resources held by this object.  Destroying an object allows for deterministic
     * release of WebGL resources, instead of relying on the garbage collector to destroy this object.
     * <br /><br />
     * Once an object is destroyed, it should not be used; calling any function other than
     * <code>isDestroyed</code> will result in a {@link DeveloperError} exception.  Therefore,
     * assign the return value (<code>undefined</code>) to the object as done in the example.
     *
     * @memberof DynamicPyramidVisualizer
     *
     * @return {undefined}
     *
     * @exception {DeveloperError} This object was destroyed, i.e., destroy() was called.
     *
     * @see DynamicPyramidVisualizer#isDestroyed
     *
     * @example
     * visualizer = visualizer && visualizer.destroy();
     */
    DynamicPyramidVisualizer.prototype.destroy = function() {
        this.removeAllPrimitives();
        return destroyObject(this);
    };

    var position;
    var orientation;
    DynamicPyramidVisualizer.prototype._updateObject = function(time, dynamicObject) {
        var context = this._scene.getContext();
        var dynamicPyramid = dynamicObject.pyramid;
        if (typeof dynamicPyramid === 'undefined') {
            return;
        }

        var directionsProperty = dynamicPyramid.directions;
        if (typeof directionsProperty === 'undefined') {
            return;
        }

        var positionProperty = dynamicObject.position;
        if (typeof positionProperty === 'undefined') {
            return;
        }

        var orientationProperty = dynamicObject.orientation;
        if (typeof orientationProperty === 'undefined') {
            return;
        }

        var pyramid;
        var showProperty = dynamicPyramid.show;
        var pyramidVisualizerIndex = dynamicObject._pyramidVisualizerIndex;
        var show = dynamicObject.isAvailable(time) && (typeof showProperty === 'undefined' || showProperty.getValue(time));

        if (!show) {
            //don't bother creating or updating anything else
            if (typeof pyramidVisualizerIndex !== 'undefined') {
                pyramid = this._pyramidCollection[pyramidVisualizerIndex];
                pyramid.show = false;
                dynamicObject._pyramidVisualizerIndex = undefined;
                this._unusedIndexes.push(pyramidVisualizerIndex);
            }
            return;
        }

        if (typeof pyramidVisualizerIndex === 'undefined') {
            var unusedIndexes = this._unusedIndexes;
            var length = unusedIndexes.length;
            if (length > 0) {
                pyramidVisualizerIndex = unusedIndexes.pop();
                pyramid = this._pyramidCollection[pyramidVisualizerIndex];
            } else {
                pyramidVisualizerIndex = this._pyramidCollection.length;
                pyramid = new CustomSensorVolume();
                this._pyramidCollection.push(pyramid);
                this._primitives.add(pyramid);
            }
            dynamicObject._pyramidVisualizerIndex = pyramidVisualizerIndex;
            pyramid.dynamicObject = dynamicObject;

            // CZML_TODO Determine official defaults
            pyramid.radius = Number.POSITIVE_INFINITY;
            pyramid.showIntersection = true;
            pyramid.intersectionColor = Color.YELLOW;
<<<<<<< HEAD
            pyramid.material = Material.fromId(context, 'Color');
=======
            pyramid.material = Material.fromId(context, Material.ColorId);
>>>>>>> b76f923e
        } else {
            pyramid = this._pyramidCollection[pyramidVisualizerIndex];
        }

        pyramid.show = true;

        var directions = directionsProperty.getValueSpherical(time);
        if (typeof directions !== 'undefined' && pyramid._visualizerDirections !== directions) {
            pyramid.setDirections(directions);
            pyramid._visualizerDirections = directions;
        }

        position = positionProperty.getValueCartesian(time, position) || pyramid._visualizerPosition;
        orientation = orientationProperty.getValue(time, orientation) || pyramid._visualizerOrientation;

        if (typeof position !== 'undefined' &&
            typeof orientation !== 'undefined' &&
            (!position.equals(pyramid._visualizerPosition) ||
             !orientation.equals(pyramid._visualizerOrientation))) {
            pyramid.modelMatrix = Matrix4.fromRotationTranslation(Matrix3.fromQuaternion(orientation.conjugate(orientation)), position);
            position.clone(pyramid._visualizerPosition);
            orientation.clone(pyramid._visualizerOrientation);
        }

        var material = dynamicPyramid.material;
        if (typeof material !== 'undefined') {
            pyramid.material = material.getValue(time, context, pyramid.material);
        }

        var property = dynamicPyramid.intersectionColor;
        if (typeof property !== 'undefined') {
            var intersectionColor = property.getValue(time, intersectionColor);
            if (typeof intersectionColor !== 'undefined') {
                pyramid.intersectionColor = intersectionColor;
            }
        }

        property = dynamicPyramid.radius;
        if (typeof property !== 'undefined') {
            var radius = property.getValue(time, radius);
            if (typeof radius !== 'undefined') {
                pyramid.radius = radius;
            }
        }
    };

    DynamicPyramidVisualizer.prototype._onObjectsRemoved = function(dynamicObjectCollection, dynamicObjects) {
        var thisPyramidCollection = this._pyramidCollection;
        var thisUnusedIndexes = this._unusedIndexes;
        for ( var i = dynamicObjects.length - 1; i > -1; i--) {
            var dynamicObject = dynamicObjects[i];
            var pyramidVisualizerIndex = dynamicObject._pyramidVisualizerIndex;
            if (typeof pyramidVisualizerIndex !== 'undefined') {
                var pyramid = thisPyramidCollection[pyramidVisualizerIndex];
                pyramid.show = false;
                thisUnusedIndexes.push(pyramidVisualizerIndex);
                dynamicObject._pyramidVisualizerIndex = undefined;
            }
        }
    };

    return DynamicPyramidVisualizer;
});<|MERGE_RESOLUTION|>--- conflicted
+++ resolved
@@ -231,11 +231,7 @@
             pyramid.radius = Number.POSITIVE_INFINITY;
             pyramid.showIntersection = true;
             pyramid.intersectionColor = Color.YELLOW;
-<<<<<<< HEAD
-            pyramid.material = Material.fromId(context, 'Color');
-=======
             pyramid.material = Material.fromId(context, Material.ColorId);
->>>>>>> b76f923e
         } else {
             pyramid = this._pyramidCollection[pyramidVisualizerIndex];
         }
