See [CONTRIBUTING.md](CONTRIBUTING.md) for details on how to contribute to Cesium.  The following people have contributed to Cesium, under the following agreements:

## [Corporate CLA](http://www.agi.com/licenses/corporate-cla-agi-v1.0.txt)

* [Analytical Graphics, Inc.](http://www.agi.com/)
   * [Patrick Cozzi](https://github.com/pjcozzi)
   * [Kristian Calhoun](https://github.com/kristiancalhoun)
   * [Kevin Ring](https://github.com/kring)
   * [Ed Mackey](https://github.com/emackey)
   * [Dan Bagnell](https://github.com/bagnell)
   * [Scott Hunter](https://github.com/shunter)
   * [Frank Stoner](https://github.com/fstoner)
   * [Matthew Ford](https://github.com/mrmattf)
   * [Tom Fili](https://github.com/tfili)
   * [Matthew Amato](https://github.com/mramato)
   * [Ian Lilley](https://github.com/IanLilleyT)
   * [Greg Beatty](https://github.com/gbeatty)
   * [Richard Page](https://github.com/rcpage3)
   * [Ryan Pepley](https://github.com/RyanPepley)
   * [Hannah Pinkos](https://github.com/hpinkos)
   * [Alex Wood](https://github.com/abwood)
   * [Dan Yankowsky](https://github.com/balefrost)
   * [Michael Dunkel](https://github.com/mdunkel)
   * [Pat Mahoney](https://github.com/PatMahoney)
   * [Francesco Linsalata](https://github.com/flinsalata)
   * [Kai Ninomiya](https://github.com/kainino0x)
   * [Sean Lilley](https://github.com/lilleyse)
   * [Katherina Lim](https://github.com/klim705)
   * [Gabrielle Getz](https://github.com/ggetz)
   * [Sarah Chow](https://github.com/slchow)
   * [Brendan Flood](https://github.com/bflood-agi)
   * [Thomas Pedbereznak](https://github.com/TomPed)
   * [Rob Taglang](https://github.com/lasalvavida)
   * [Todd Smith](https://github.com/tsmith717)
   * [Josh Becker](https://github.com/JoshuaStorm)
   * [Kangning Li](https://github.com/likangning93)
   * [Erik Andersson](https://github.com/erikmaarten)
   * [Austin Eng](https://github.com/austinEng)
   * [Shehzan Mohammed](https://github.com/shehzan10)
   * [Rachel Hwang](https://github.com/rahwang)
   * [Joseph Klinger](https://github.com/klingerj)
<<<<<<< HEAD
   * [William Ho](https://github.com/williamkho)
=======
   * [Mohamad Moneimne](https://github.com/moneimne)
   * [Ottavio Hartman](https://github.com/omh1280)
>>>>>>> c04983af
* [NICTA](http://www.nicta.com.au/)
   * [Chris Cooper](https://github.com/chris-cooper)
   * [Kevin Ring](https://github.com/kring)
   * [Keith Grochow](https://github.com/kgrochow)
   * [Chloe Chen](https://github.com/chloeleichen)
   * [Arthur Street](https://github.com/RacingTadpole)
   * [Alex Gilleran](https://github.com/AlexGilleran)
* [EU Edge](http://euedge.com/)
   * [Ákos Maróy](https://github.com/akosmaroy)
* [Raytheon Intelligence and Information Systems](http://www.raytheon.com/)
   * [David Hudlow](https://github.com/DavidHudlow)
   * [Ashley Mort](https://github.com/mortac8)
* [Evax Software](http://www.evax.fr)
   * [Evax Software](https://github.com/evax)
* [Aviture](http://aviture.us.com)
   * [Mike Macaulay](https://github.com/mmacaula)
   * [Nathan Schulte](https://github.com/nmschulte)
   * [Jed Fong](https://github.com/jedfong)
   * [Brandon McAllister](https://github.com/bmcallis)
* [Inovaworks](http://www.inovaworks.com/)
   * [Sergio Flores](https://github.com/relfos)
* [CubeWerx Inc.](http://www.cubewerx.com/)
   * [Keith Pomakis](https://github.com/pomakis)
* [Vricon](https://www.vricon.com/)
   * [Erik Andersson](https://github.com/e-andersson)
* [Simulation Curriculum](http://www.simulationcurriculum.com/)
   * [Dave Whipps](https://github.com/dwhipps)
* [Geoscan](https://www.geoscan.aero)
   * [Andrey Orlov](https://github.com/AndreyOrlov)
* [The Imagineers](https://www.theimagineers.com/)
   * [Heerco Grond](https://github.com/HeercoGrond)
* [Camptocamp SA](https://www.camptocamp.com/)
   * [Frédéric Junod](https://github.com/fredj)
   * [Guillaume Beraudo](https://github.com/gberaudo)
* [EndPoint](https://www.endpoint.com/)
   * [Dmitry Kiselev](https://github.com/kiselev-dv)
* [Bentley Systems, Inc.](https://www.bentley.com)
   * [Paul Connelly](https://github.com/pmconne)
* [Flightradar24 AB](https://www.flightradar24.com)
   * [Aleksei Kalmykov](https://github.com/kalmykov)

## [Individual CLA](http://www.agi.com/licenses/individual-cla-agi-v1.0.txt)
* [Victor Berchet](https://github.com/vicb)
* [Caleb Morse](https://github.com/cmorse)
* [Ravi Agrawal](https://github.com/macoda)
* [André Nunes](https://github.com/andre-nunes)
* [Vignesh Panneerselvam](https://github.com/nobelium)
* [Ognjen Bubalo](https://github.com/ognjenb)
* [Ayudh Das](https://github.com/ayudhDas)
* [You Lu](https://github.com/YouLu)
* [David Hite](https://github.com/dav3hit3)
* [Kevin Ring](https://github.com/kring)
* [M.Eng. René Schwarz](https://github.com/DigNative)
* [Gilles Cébélieu (IGN France)](https://github.com/gcebelieu)
* [Guillaume Beraudo](https://github.com/gberaudo)
* [Thomas Hirsch](https://github.com/relet)
* [Ayush Khandelwal](https://github.com/ayk115)
* [Aditya Raisinghani](https://github.com/adi2412)
* [Ilia Choly](https://github.com/icholy)
* [Farouk Abdou](https://github.com/kaktus40)
* [Stéphane Lozier](https://github.com/slozier)
* [Adam Cole](https://github.com/adamdavidcole)
* [Tiffany Lu](https://github.com/tiffanylu)
* [Olivier Terral](https://github.com/oterral)
* [Piero Toffanin](https://github.com/pierotofy)
* [Cole Murphy](https://github.com/fantasticole)
* [Keat Tang](https://github.com/keattang)
* [Denver Pierce](https://github.com/denverpierce)
* [Tucker Tibbetts](https://github.com/cttibbetts)
* [Eric Putnam](https://github.com/eputnam)
* [Dmitriy Pushkov](https://github.com/ezze)
* [Max Limper](https://github.com/mlimper)
* [Sanuj Sharma](https://github.com/sanuj)
* [Allen Korenevsky](https://github.com/theplatapi)
* [Samy Beaudoux](https://github.com/vrittis)
* [Mati Ostrovsky](https://github.com/mati-o)
* [Tom Novacek](https://github.com/novacto2)
* [Olivier Guyot-Roullot](https://github.com/theOgrable)
* [Andy Fry](https://github.com/andyfry01)
* [Dylan Brown](https://github.com/Dylan-Brown)
* [Judy Weng](http://github.com/JudyWeng)
* [Jorge Piera Llodra](https://github.com/jorpiell)
* [Tom Payne](https://github.com/twpayne)
* [Leesa Fini](https://github.com/leesafini)
* [Victor Malaret](https://github.com/malaretv)
* [David Friedman](https://github.com/duvifn)
* [Abhishek Potnis](https://github.com/abhishekvp)
* [Brad Hover](https://github.com/tekhaus)
* [Jason Beverage](https://github.com/jasonbeverage)
* [Hüseyin Ateş](https://github.com/ateshuseyin)
* [Zsolt Simon](https://github.com/szsolt)
* [Chris Grant](https://github.com/cwgrant)
* [Aristeidis Bampakos](https://github.com/bampakoa)
* [Jane Minghui Guo](https://github.com/Jane-Of-Art)
* [Prasanna Natarajan](https://github.com/PrasannaNatarajan)
* [Joseph Klinger](https://github.com/klingerj)
* [Grace Lee](https://github.com/glee2244)
* [Heiko Thiel](https://github.com/SunBlack)
* [Sravan Kumar Kilaru](https://github.com/kilarusravankumar)
* [Ryan King](https://github.com/ryki2658)
* [Jason Wohlgemuth](https://github.com/jhwohlgemuth)<|MERGE_RESOLUTION|>--- conflicted
+++ resolved
@@ -39,12 +39,9 @@
    * [Shehzan Mohammed](https://github.com/shehzan10)
    * [Rachel Hwang](https://github.com/rahwang)
    * [Joseph Klinger](https://github.com/klingerj)
-<<<<<<< HEAD
-   * [William Ho](https://github.com/williamkho)
-=======
    * [Mohamad Moneimne](https://github.com/moneimne)
    * [Ottavio Hartman](https://github.com/omh1280)
->>>>>>> c04983af
+   * [William Ho](https://github.com/williamkho)
 * [NICTA](http://www.nicta.com.au/)
    * [Chris Cooper](https://github.com/chris-cooper)
    * [Kevin Ring](https://github.com/kring)
