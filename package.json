{
  "name": "cesium",
  "version": "1.19.0",
  "description": "Cesium is a JavaScript library for creating 3D globes and 2D maps in a web browser without a plugin.",
  "homepage": "http://cesiumjs.org",
  "license": "Apache-2.0",
  "author": {
    "name": "Analytical Graphics, Inc.",
    "url": "http://www.agi.com"
  },
  "contributors": {
    "name": "Cesium community",
    "url": "https://github.com/AnalyticalGraphicsInc/cesium/blob/master/CONTRIBUTORS.md"
  },
  "keywords": [
    "3D",
    "webgl",
    "geospatial",
    "map",
    "globe"
  ],
  "repository": {
    "type": "git",
    "url": "https://github.com/AnalyticalGraphicsInc/cesium.git"
  },
  "bugs": {
    "url": "https://github.com/AnalyticalGraphicsInc/cesium/issues",
    "email": "cesium-dev@googlegroups.com"
  },
  "dependencies": {
    "requirejs": "2.1.22"
  },
  "devDependencies": {
    "almond": "0.3.1",
    "async": "1.5.2",
<<<<<<< HEAD
    "aws-sdk": "2.2.42",
    "bluebird": "3.3.1",
    "compressible": "2.0.7",
=======
    "bluebird": "3.3.4",
>>>>>>> 03191f3c
    "compression": "1.6.1",
    "electron-prebuilt": "0.36.10",
    "event-stream": "3.3.2",
    "express": "4.13.4",
    "globby": "4.0.0",
    "graceful-fs": "4.1.3",
    "gulp": "3.9.1",
    "gulp-insert": "0.5.0",
    "gulp-jshint": "2.0.0",
    "gulp-rename": "1.2.2",
    "gulp-replace": "0.5.4",
    "gulp-zip": "3.0.2",
    "jasmine-core": "2.4.1",
    "jsdoc": "3.4.0",
    "jshint": "2.9.1",
    "jshint-stylish": "2.1.0",
    "karma": "0.13.21",
    "karma-chrome-launcher": "0.2.2",
    "karma-detect-browsers": "2.0.2",
    "karma-electron-launcher": "0.1.0",
    "karma-firefox-launcher": "0.1.7",
    "karma-ie-launcher": "0.2.0",
    "karma-jasmine": "0.3.7",
    "karma-requirejs": "0.2.5",
    "karma-safari-launcher": "0.1.1",
    "karma-spec-reporter": "0.0.24",
    "mime": "1.3.4",
    "mkdirp": "0.5.1",
    "request": "2.69.0",
    "rimraf": "2.5.2",
    "strip-comments": "0.3.2",
    "yargs": "4.2.0"
  },
  "scripts": {
    "start": "node server.js",
    "build": "gulp build",
    "build-watch": "gulp build-watch",
    "buildApps": "gulp buildApps",
    "clean": "gulp clean",
    "cloc": "gulp cloc",
    "combine": "gulp combine",
    "combineRelease": "gulp combineRelease",
    "requirejs": "gulp requirejs",
    "generateDocumentation": "gulp generateDocumentation",
    "instrumentForCoverage": "gulp instrumentForCoverage",
    "jsHint": "gulp jsHint",
    "jsHint-watch": "gulp jsHint-watch",
    "makeZipFile": "gulp makeZipFile",
    "minify": "gulp minify",
    "minifyRelease": "gulp minifyRelease",
    "release": "gulp release",
    "test": "gulp test",
    "test-all": "gulp test --all",
    "test-webgl": "gulp test --include WebGL",
    "test-non-webgl": "gulp test --exclude WebGL",
    "test-webgl-validation": "gulp test --webglValidation",
    "test-release": "gulp test --release",
    "generateStubs": "gulp generateStubs",
    "sortRequires": "gulp sortRequires",
    "uploadCesium": "gulp deploy -b cesiumjs -d cesium"
  }
}<|MERGE_RESOLUTION|>--- conflicted
+++ resolved
@@ -33,13 +33,9 @@
   "devDependencies": {
     "almond": "0.3.1",
     "async": "1.5.2",
-<<<<<<< HEAD
     "aws-sdk": "2.2.42",
-    "bluebird": "3.3.1",
+    "bluebird": "3.3.4",
     "compressible": "2.0.7",
-=======
-    "bluebird": "3.3.4",
->>>>>>> 03191f3c
     "compression": "1.6.1",
     "electron-prebuilt": "0.36.10",
     "event-stream": "3.3.2",
